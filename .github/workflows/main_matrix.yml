name: CI
concurrency:
  group: ci-${{ github.head_ref || github.run_id }}
  cancel-in-progress: true
on:
  # # Triggers the workflow on push but only for the main branches
  push:
    branches:
      - master
      - develop
      - event/*
    paths-ignore:
      - "**.md"
      - version.properties

  # Note: This is different from "pull_request". Need to specify ref when doing checkouts.
  pull_request_target:
    branches:
      - master
      - develop
      - event/*
    paths-ignore:
      - "**.md"
      #- "**.yml"

  workflow_dispatch:

jobs:
  setup:
    if: github.repository == 'meshtastic/firmware'
    strategy:
      fail-fast: false
      matrix:
        arch:
          - esp32
          - esp32s3
          - esp32c3
          - esp32c6
          - nrf52840
          - rp2040
          - rp2350
          - stm32
          - check
    runs-on: ubuntu-24.04
    steps:
      - uses: actions/checkout@v5
      - uses: actions/setup-python@v6
        with:
          python-version: 3.x
          cache: pip
      - run: pip install -U platformio
      - name: Uncomment build epoch
        shell: bash
        run: |
          sed -i 's/#-DBUILD_EPOCH=$UNIX_TIME/-DBUILD_EPOCH=$UNIX_TIME/' platformio.ini
      - name: Generate matrix
        id: jsonStep
        run: |
          if [[ "$GITHUB_HEAD_REF" == "" ]]; then
            TARGETS=$(./bin/generate_ci_matrix.py ${{matrix.arch}})
          else  
            TARGETS=$(./bin/generate_ci_matrix.py ${{matrix.arch}} pr)
          fi
          echo "Name: $GITHUB_REF_NAME Base: $GITHUB_BASE_REF Ref: $GITHUB_REF Targets: $TARGETS"
          echo "${{matrix.arch}}=$(jq -cn --argjson environments "$TARGETS" '{board: $environments}')" >> $GITHUB_OUTPUT
    outputs:
      esp32: ${{ steps.jsonStep.outputs.esp32 }}
      esp32s3: ${{ steps.jsonStep.outputs.esp32s3 }}
      esp32c3: ${{ steps.jsonStep.outputs.esp32c3 }}
      esp32c6: ${{ steps.jsonStep.outputs.esp32c6 }}
      nrf52840: ${{ steps.jsonStep.outputs.nrf52840 }}
      rp2040: ${{ steps.jsonStep.outputs.rp2040 }}
      rp2350: ${{ steps.jsonStep.outputs.rp2350 }}
      stm32: ${{ steps.jsonStep.outputs.stm32 }}
      check: ${{ steps.jsonStep.outputs.check }}

  version:
    if: github.repository == 'meshtastic/firmware'
    runs-on: ubuntu-latest
    steps:
      - uses: actions/checkout@v5
      - name: Get release version string
        run: |
          echo "long=$(./bin/buildinfo.py long)" >> $GITHUB_OUTPUT
          echo "deb=$(./bin/buildinfo.py deb)" >> $GITHUB_OUTPUT
        id: version
        env:
          BUILD_LOCATION: local
    outputs:
      long: ${{ steps.version.outputs.long }}
      deb: ${{ steps.version.outputs.deb }}

  check:
    needs: setup
    strategy:
      fail-fast: false
      matrix: ${{ fromJson(needs.setup.outputs.check) }}

    runs-on: ubuntu-latest
    if: ${{ github.event_name != 'workflow_dispatch' && github.repository == 'meshtastic/firmware' }}
    steps:
      - uses: actions/checkout@v5
      - name: Build base
        id: base
        uses: ./.github/actions/setup-base
      - name: Check ${{ matrix.board }}
        run: bin/check-all.sh ${{ matrix.board }}

  build-esp32:
    needs: [setup, version]
    strategy:
      fail-fast: false
      matrix: ${{ fromJson(needs.setup.outputs.esp32) }}
    uses: ./.github/workflows/build_firmware.yml
    with:
      version: ${{ needs.version.outputs.long }}
      pio_env: ${{ matrix.board }}
      platform: esp32

  build-esp32s3:
    needs: [setup, version]
    strategy:
      fail-fast: false
      matrix: ${{ fromJson(needs.setup.outputs.esp32s3) }}
    uses: ./.github/workflows/build_firmware.yml
    with:
      version: ${{ needs.version.outputs.long }}
      pio_env: ${{ matrix.board }}
      platform: esp32s3

  build-esp32c3:
    needs: [setup, version]
    strategy:
      fail-fast: false
      matrix: ${{ fromJson(needs.setup.outputs.esp32c3) }}
    uses: ./.github/workflows/build_firmware.yml
    with:
      version: ${{ needs.version.outputs.long }}
      pio_env: ${{ matrix.board }}
      platform: esp32c3

  build-esp32c6:
    needs: [setup, version]
    strategy:
      fail-fast: false
      matrix: ${{ fromJson(needs.setup.outputs.esp32c6) }}
    uses: ./.github/workflows/build_firmware.yml
    with:
      version: ${{ needs.version.outputs.long }}
      pio_env: ${{ matrix.board }}
      platform: esp32c6

  build-nrf52840:
    needs: [setup, version]
    strategy:
      fail-fast: false
      matrix: ${{ fromJson(needs.setup.outputs.nrf52840) }}
    uses: ./.github/workflows/build_firmware.yml
    with:
      version: ${{ needs.version.outputs.long }}
      pio_env: ${{ matrix.board }}
      platform: nrf52840

  build-rp2040:
    needs: [setup, version]
    strategy:
      fail-fast: false
      matrix: ${{ fromJson(needs.setup.outputs.rp2040) }}
    uses: ./.github/workflows/build_firmware.yml
    with:
      version: ${{ needs.version.outputs.long }}
      pio_env: ${{ matrix.board }}
      platform: rp2040

  build-rp2350:
    needs: [setup, version]
    strategy:
      fail-fast: false
      matrix: ${{ fromJson(needs.setup.outputs.rp2350) }}
    uses: ./.github/workflows/build_firmware.yml
    with:
      version: ${{ needs.version.outputs.long }}
      pio_env: ${{ matrix.board }}
      platform: rp2350

  build-stm32:
    needs: [setup, version]
    strategy:
      fail-fast: false
      matrix: ${{ fromJson(needs.setup.outputs.stm32) }}
    uses: ./.github/workflows/build_firmware.yml
    with:
      version: ${{ needs.version.outputs.long }}
      pio_env: ${{ matrix.board }}
      platform: stm32

  build-debian-src:
    if: github.repository == 'meshtastic/firmware'
    uses: ./.github/workflows/build_debian_src.yml
    with:
      series: UNRELEASED
      build_location: local
    secrets: inherit

  package-pio-deps-native-tft:
    if: ${{ github.event_name == 'workflow_dispatch' }}
    uses: ./.github/workflows/package_pio_deps.yml
    with:
      pio_env: native-tft
    secrets: inherit

  test-native:
    if: ${{ !contains(github.ref_name, 'event/') && github.repository == 'meshtastic/firmware' }}
    uses: ./.github/workflows/test_native.yml

  docker-deb-amd64:
    if: github.repository == 'meshtastic/firmware'
    uses: ./.github/workflows/docker_build.yml
    with:
      distro: debian
      platform: linux/amd64
      runs-on: ubuntu-24.04
      push: false

  docker-deb-amd64-tft:
    if: github.repository == 'meshtastic/firmware'
    uses: ./.github/workflows/docker_build.yml
    with:
      distro: debian
      platform: linux/amd64
      runs-on: ubuntu-24.04
      push: false
      pio_env: native-tft

  docker-alp-amd64:
    if: github.repository == 'meshtastic/firmware'
    uses: ./.github/workflows/docker_build.yml
    with:
      distro: alpine
      platform: linux/amd64
      runs-on: ubuntu-24.04
      push: false

  docker-alp-amd64-tft:
    if: github.repository == 'meshtastic/firmware'
    uses: ./.github/workflows/docker_build.yml
    with:
      distro: alpine
      platform: linux/amd64
      runs-on: ubuntu-24.04
      push: false
      pio_env: native-tft

  docker-deb-arm64:
    if: github.repository == 'meshtastic/firmware'
    uses: ./.github/workflows/docker_build.yml
    with:
      distro: debian
      platform: linux/arm64
      runs-on: ubuntu-24.04-arm
      push: false

  docker-deb-armv7:
    if: github.repository == 'meshtastic/firmware'
    uses: ./.github/workflows/docker_build.yml
    with:
      distro: debian
      platform: linux/arm/v7
      runs-on: ubuntu-24.04-arm
      push: false

  gather-artifacts:
<<<<<<< HEAD
    if: github.repository == 'meshtastic/firmware'
=======
    # trunk-ignore(checkov/CKV2_GHA_1)
>>>>>>> e3772858
    permissions:
      contents: write
      pull-requests: write
    strategy:
      fail-fast: false
      matrix:
        arch:
          - esp32
          - esp32s3
          - esp32c3
          - esp32c6
          - nrf52840
          - rp2040
          - rp2350
          - stm32
    runs-on: ubuntu-latest
    needs:
      [
        version,
        build-esp32,
        build-esp32s3,
        build-esp32c3,
        build-esp32c6,
        build-nrf52840,
        build-rp2040,
        build-rp2350,
        build-stm32,
      ]
    steps:
      - name: Checkout code
        uses: actions/checkout@v5
        with:
          ref: ${{github.event.pull_request.head.ref}}
          repository: ${{github.event.pull_request.head.repo.full_name}}

      - uses: actions/download-artifact@v5
        with:
          path: ./
          pattern: firmware-${{matrix.arch}}-*
          merge-multiple: true

      - name: Display structure of downloaded files
        run: ls -R

      - name: Move files up
        run: mv -b -t ./ ./bin/device-*.sh ./bin/device-*.bat

      - name: Repackage in single firmware zip
        uses: actions/upload-artifact@v4
        with:
          name: firmware-${{matrix.arch}}-${{ needs.version.outputs.long }}
          overwrite: true
          path: |
            ./firmware-*.bin
            ./firmware-*.uf2
            ./firmware-*.hex
            ./firmware-*-ota.zip
            ./device-*.sh
            ./device-*.bat
            ./littlefs-*.bin
            ./bleota*bin
            ./Meshtastic_nRF52_factory_erase*.uf2
          retention-days: 30

      - uses: actions/download-artifact@v5
        with:
          name: firmware-${{matrix.arch}}-${{ needs.version.outputs.long }}
          merge-multiple: true
          path: ./output

      # For diagnostics
      - name: Show artifacts
        run: ls -lR

      - name: Device scripts permissions
        run: |
          chmod +x ./output/device-install.sh
          chmod +x ./output/device-update.sh

      - name: Zip firmware
        run: zip -j -9 -r ./firmware-${{matrix.arch}}-${{ needs.version.outputs.long }}.zip ./output

      - name: Repackage in single elfs zip
        uses: actions/upload-artifact@v4
        with:
          name: debug-elfs-${{matrix.arch}}-${{ needs.version.outputs.long }}.zip
          overwrite: true
          path: ./*.elf
          retention-days: 30

      - uses: scruplelesswizard/comment-artifact@main
        if: ${{ github.event_name == 'pull_request' }}
        with:
          name: firmware-${{matrix.arch}}-${{ needs.version.outputs.long }}
          description: "Download firmware-${{matrix.arch}}-${{ needs.version.outputs.long }}.zip. This artifact will be available for 90 days from creation"
          github-token: ${{ secrets.GITHUB_TOKEN }}

  release-artifacts:
    runs-on: ubuntu-latest
    if: ${{ github.event_name == 'workflow_dispatch' && github.repository == 'meshtastic/firmware' }}
    outputs:
      upload_url: ${{ steps.create_release.outputs.upload_url }}
    needs:
      - version
      - gather-artifacts
      - build-debian-src
      - package-pio-deps-native-tft
    steps:
      - name: Checkout
        uses: actions/checkout@v5

      - name: Setup Python
        uses: actions/setup-python@v6
        with:
          python-version: 3.x

      - name: Create release
        uses: softprops/action-gh-release@v2
        id: create_release
        with:
          draft: true
          prerelease: true
          name: Meshtastic Firmware ${{ needs.version.outputs.long }} Alpha
          tag_name: v${{ needs.version.outputs.long }}
          body: |
            Autogenerated by github action, developer should edit as required before publishing...

      - name: Download source deb
        uses: actions/download-artifact@v5
        with:
          pattern: firmware-debian-${{ needs.version.outputs.deb }}~UNRELEASED-src
          merge-multiple: true
          path: ./output/debian-src

      - name: Download `native-tft` pio deps
        uses: actions/download-artifact@v5
        with:
          pattern: platformio-deps-native-tft-${{ needs.version.outputs.long }}
          merge-multiple: true
          path: ./output/pio-deps-native-tft

      - name: Zip Linux sources
        working-directory: output
        run: |
          zip -j -9 -r ./meshtasticd-${{ needs.version.outputs.deb }}-src.zip ./debian-src
          zip -9 -r ./platformio-deps-native-tft-${{ needs.version.outputs.long }}.zip ./pio-deps-native-tft

      # For diagnostics
      - name: Display structure of downloaded files
        run: ls -lR

      - name: Add Linux sources to GtiHub Release
        # Only run when targeting master branch with workflow_dispatch
        if: ${{ github.ref_name == 'master' }}
        run: |
          gh release upload v${{ needs.version.outputs.long }} ./output/meshtasticd-${{ needs.version.outputs.deb }}-src.zip
          gh release upload v${{ needs.version.outputs.long }} ./output/platformio-deps-native-tft-${{ needs.version.outputs.long }}.zip
        env:
          GITHUB_TOKEN: ${{ secrets.GITHUB_TOKEN }}

  release-firmware:
    strategy:
      fail-fast: false
      matrix:
        arch:
          - esp32
          - esp32s3
          - esp32c3
          - esp32c6
          - nrf52840
          - rp2040
          - rp2350
          - stm32
    runs-on: ubuntu-latest
    if: ${{ github.event_name == 'workflow_dispatch' && github.repository == 'meshtastic/firmware'}}
    needs: [release-artifacts, version]
    steps:
      - name: Checkout
        uses: actions/checkout@v5

      - name: Setup Python
        uses: actions/setup-python@v6
        with:
          python-version: 3.x

      - uses: actions/download-artifact@v5
        with:
          pattern: firmware-${{matrix.arch}}-${{ needs.version.outputs.long }}
          merge-multiple: true
          path: ./output

      - name: Display structure of downloaded files
        run: ls -lR

      - name: Device scripts permissions
        run: |
          chmod +x ./output/device-install.sh
          chmod +x ./output/device-update.sh

      - name: Zip firmware
        run: zip -j -9 -r ./firmware-${{matrix.arch}}-${{ needs.version.outputs.long }}.zip ./output

      - uses: actions/download-artifact@v5
        with:
          name: debug-elfs-${{matrix.arch}}-${{ needs.version.outputs.long }}.zip
          merge-multiple: true
          path: ./elfs

      - name: Zip debug elfs
        run: zip -j -9 -r ./debug-elfs-${{matrix.arch}}-${{ needs.version.outputs.long }}.zip ./elfs

      # For diagnostics
      - name: Display structure of downloaded files
        run: ls -lR

      - name: Add bins and debug elfs to GitHub Release
        # Only run when targeting master branch with workflow_dispatch
        if: ${{ github.ref_name == 'master' }}
        run: |
          gh release upload v${{ needs.version.outputs.long }} ./firmware-${{matrix.arch}}-${{ needs.version.outputs.long }}.zip
          gh release upload v${{ needs.version.outputs.long }} ./debug-elfs-${{matrix.arch}}-${{ needs.version.outputs.long }}.zip
        env:
          GITHUB_TOKEN: ${{ secrets.GITHUB_TOKEN }}

  publish-firmware:
    runs-on: ubuntu-24.04
    if: ${{ github.event_name == 'workflow_dispatch' }}
    needs: [release-firmware, version]
    env:
      targets: |-
        esp32,esp32s3,esp32c3,esp32c6,nrf52840,rp2040,rp2350,stm32
    steps:
      - name: Checkout
        uses: actions/checkout@v5

      - name: Setup Python
        uses: actions/setup-python@v6
        with:
          python-version: 3.x

      - uses: actions/download-artifact@v5
        with:
          pattern: firmware-{${{ env.targets }}}-${{ needs.version.outputs.long }}
          merge-multiple: true
          path: ./publish

      - name: Publish firmware to meshtastic.github.io
        uses: peaceiris/actions-gh-pages@v4
        env:
          # On event/* branches, use the event name as the destination prefix
          DEST_PREFIX: ${{ contains(github.ref_name, 'event/') && format('{0}/', github.ref_name) || '' }}
        with:
          deploy_key: ${{ secrets.DIST_PAGES_DEPLOY_KEY }}
          external_repository: meshtastic/meshtastic.github.io
          publish_branch: master
          publish_dir: ./publish
          destination_dir: ${{ env.DEST_PREFIX }}firmware-${{ needs.version.outputs.long }}
          keep_files: true
          user_name: github-actions[bot]
          user_email: github-actions[bot]@users.noreply.github.com
          commit_message: ${{ needs.version.outputs.long }}
          enable_jekyll: true<|MERGE_RESOLUTION|>--- conflicted
+++ resolved
@@ -270,11 +270,8 @@
       push: false
 
   gather-artifacts:
-<<<<<<< HEAD
-    if: github.repository == 'meshtastic/firmware'
-=======
+    if: github.repository == 'meshtastic/firmware'
     # trunk-ignore(checkov/CKV2_GHA_1)
->>>>>>> e3772858
     permissions:
       contents: write
       pull-requests: write
