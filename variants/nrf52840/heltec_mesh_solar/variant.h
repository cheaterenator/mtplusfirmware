/*
 Copyright (c) 2014-2015 Arduino LLC.  All right reserved.
 Copyright (c) 2016 Sandeep Mistry All right reserved.
 Copyright (c) 2018, Adafruit Industries (adafruit.com)

 This library is free software; you can redistribute it and/or
 modify it under the terms of the GNU Lesser General Public
 License as published by the Free Software Foundation; either
 version 2.1 of the License, or (at your option) any later version.
 This library is distributed in the hope that it will be useful,
 but WITHOUT ANY WARRANTY; without even the implied warranty of
 MERCHANTABILITY or FITNESS FOR A PARTICULAR PURPOSE.
 See the GNU Lesser General Public License for more details.
 You should have received a copy of the GNU Lesser General Public
 License along with this library; if not, write to the Free Software
 Foundation, Inc., 51 Franklin St, Fifth Floor, Boston, MA  02110-1301  USA
*/

#ifndef _VARIANT_HELTEC_NRF_
#define _VARIANT_HELTEC_NRF_
/** Master clock frequency */
#define VARIANT_MCK (64000000ul)

#define USE_LFXO // Board uses 32khz crystal for LF

/*----------------------------------------------------------------------------
 *        Headers
 *----------------------------------------------------------------------------*/

#include "WVariant.h"

#ifdef __cplusplus
extern "C" {
#endif // __cplusplus

// Number of pins defined in PinDescription array
#define PINS_COUNT (48)
#define NUM_DIGITAL_PINS (48)
#define NUM_ANALOG_INPUTS (1)
#define NUM_ANALOG_OUTPUTS (0)

<<<<<<< HEAD

#define PIN_LED1 (0 + 4) // green (confirmed on 1.0 board)
=======
#define PIN_LED1 (0 + 4)  // green (confirmed on 1.0 board)
>>>>>>> db55d8a5
#define LED_BLUE PIN_LED1 // fake for bluefruit library
#define LED_GREEN PIN_LED1
#define LED_BUILTIN LED_GREEN
#define LED_STATE_ON 0 // State when LED is lit

#define HAS_NEOPIXEL                         // Enable the use of neopixels
#define NEOPIXEL_COUNT 1                     // How many neopixels are connected
#define NEOPIXEL_DATA (32 + 15)              // gpio pin used to send data to the neopixels
#define NEOPIXEL_TYPE (NEO_GRB + NEO_KHZ800) // type of neopixels in use

/*
 * Buttons
 */
#define PIN_BUTTON1 (32 + 10)
// #define PIN_BUTTON2 (0 + 18)      // 0.18 is labeled on the board as RESET but we configure it in the bootloader as a regular
// GPIO

/*
No longer populated on PCB
*/
#define PIN_SERIAL2_RX (0 + 9)
#define PIN_SERIAL2_TX (0 + 10)

/*
 * I2C
 */

#define WIRE_INTERFACES_COUNT 2

#ifndef HELTEC_MESH_SOLAR_OLED
// I2C bus 0
#define PIN_WIRE_SDA (0 + 6)
#define PIN_WIRE_SCL (0 + 26)
#endif

// I2C bus 1
// Available on header pins, for general use
#define PIN_WIRE1_SDA (0 + 30)
#define PIN_WIRE1_SCL (0 + 5)

/*
 * Lora radio
 */

#define USE_SX1262
// #define USE_SX1268
#define SX126X_CS (0 + 24) // FIXME - we really should define LORA_CS instead
#define LORA_CS (0 + 24)
#define SX126X_DIO1 (0 + 20)
// Note DIO2 is attached internally to the module to an analog switch for TX/RX switching
// #define SX1262_DIO3 (0 + 21)
// This is used as an *output* from the sx1262 and connected internally to power the tcxo, do not drive from the
//    main
// CPU?
#define SX126X_BUSY (0 + 17)
#define SX126X_RESET (0 + 25)
// Not really an E22 but TTGO seems to be trying to clone that
#define SX126X_DIO2_AS_RF_SWITCH
#define SX126X_DIO3_TCXO_VOLTAGE 1.8

/*
 * GPS pins
 */

#define GPS_L76K

// #define PIN_GPS_RESET (32 + 6) // An output to reset L76K GPS. As per datasheet, low for > 100ms will reset the L76K
// #define GPS_RESET_MODE LOW
// #define PIN_GPS_EN (21)
#define PERIPHERAL_WARMUP_MS 1000 // Make sure I2C QuickLink has stable power before continuing
#define VEXT_ON_VALUE HIGH
// #define GPS_EN_ACTIVE HIGH
#define PIN_GPS_STANDBY (32 + 2) // An output to wake GPS, low means allow sleep, high means force wake
#define PIN_GPS_PPS (32 + 4)
// Seems to be missing on this new board
// #define PIN_GPS_PPS (32 + 4)  // Pulse per second input from the GPS
#define GPS_TX_PIN (32 + 5) // This is for bits going TOWARDS the CPU
#define GPS_RX_PIN (32 + 7) // This is for bits going TOWARDS the GPS

#define GPS_THREAD_INTERVAL 50

#define PIN_SERIAL1_RX GPS_TX_PIN
#define PIN_SERIAL1_TX GPS_RX_PIN

/*
 * SPI Interfaces
 */

// For LORA, spi 0
#define PIN_SPI_MISO (0 + 23)
#define PIN_SPI_MOSI (0 + 22)
#define PIN_SPI_SCK (0 + 19)

// #define PIN_PWR_EN (0 + 6)

// To debug via the segger JLINK console rather than the CDC-ACM serial device
// #define USE_SEGGER

#define BQ4050_SDA_PIN (32 + 1)                // I2C data line pin
#define BQ4050_SCL_PIN (32 + 0)                // I2C clock line pin
#define BQ4050_EMERGENCY_SHUTDOWN_PIN (32 + 3) // Emergency shutdown pin

#define HAS_RTC 0
#ifdef __cplusplus
}
#endif

/*----------------------------------------------------------------------------
 *        Arduino objects - C++ only
 *----------------------------------------------------------------------------*/

#endif<|MERGE_RESOLUTION|>--- conflicted
+++ resolved
@@ -39,12 +39,7 @@
 #define NUM_ANALOG_INPUTS (1)
 #define NUM_ANALOG_OUTPUTS (0)
 
-<<<<<<< HEAD
-
-#define PIN_LED1 (0 + 4) // green (confirmed on 1.0 board)
-=======
 #define PIN_LED1 (0 + 4)  // green (confirmed on 1.0 board)
->>>>>>> db55d8a5
 #define LED_BLUE PIN_LED1 // fake for bluefruit library
 #define LED_GREEN PIN_LED1
 #define LED_BUILTIN LED_GREEN
@@ -75,6 +70,7 @@
 #define WIRE_INTERFACES_COUNT 2
 
 #ifndef HELTEC_MESH_SOLAR_OLED
+#ifndef HELTEC_MESH_SOLAR_OLED
 // I2C bus 0
 #define PIN_WIRE_SDA (0 + 6)
 #define PIN_WIRE_SCL (0 + 26)
@@ -82,6 +78,8 @@
 
 // I2C bus 1
 // Available on header pins, for general use
+#define PIN_WIRE1_SDA (0 + 30)
+#define PIN_WIRE1_SCL (0 + 5)
 #define PIN_WIRE1_SDA (0 + 30)
 #define PIN_WIRE1_SCL (0 + 5)
 
