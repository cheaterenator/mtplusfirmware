--- conflicted
+++ resolved
@@ -39,11 +39,7 @@
 #define NUM_ANALOG_INPUTS (1)
 #define NUM_ANALOG_OUTPUTS (0)
 
-<<<<<<< HEAD
-#define PIN_LED1 (0 + 12) // green (confirmed on 1.0 board)
-=======
 #define PIN_LED1 (0 + 4)  // green (confirmed on 1.0 board)
->>>>>>> 2b60bae6
 #define LED_BLUE PIN_LED1 // fake for bluefruit library
 #define LED_GREEN PIN_LED1
 #define LED_BUILTIN LED_GREEN
@@ -75,17 +71,6 @@
 
 #ifndef HELTEC_MESH_SOLAR_OLED
 // I2C bus 0
-<<<<<<< HEAD
-// Routed to footprint for PCF8563TS RTC
-// Not populated on T114 V1, maybe in future?
-#define PIN_WIRE_SDA (0 + 6)  // P0.26
-#define PIN_WIRE_SCL (0 + 26) // P0.26
-
-// I2C bus 1
-// Available on header pins, for general use
-#define PIN_WIRE1_SDA (0 + 30) // P0.30
-#define PIN_WIRE1_SCL (0 + 5)  // P0.13
-=======
 #define PIN_WIRE_SDA (0 + 6)
 #define PIN_WIRE_SCL (0 + 26)
 #endif
@@ -94,7 +79,6 @@
 // Available on header pins, for general use
 #define PIN_WIRE1_SDA (0 + 30)
 #define PIN_WIRE1_SCL (0 + 5)
->>>>>>> 2b60bae6
 
 /*
  * Lora radio
