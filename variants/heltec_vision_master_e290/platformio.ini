; Using the original screen class
[env:heltec-vision-master-e290]
extends = esp32s3_base
board = heltec_vision_master_e290
build_flags = 
  ${esp32s3_base.build_flags} 
  -I variants/heltec_vision_master_e290
  -D DISPLAY_FLIP_SCREEN ; Orient so the LoRa antenna faces up
  -D HELTEC_VISION_MASTER_E290
  -D BUTTON_CLICK_MS=200
  -D EINK_DISPLAY_MODEL=GxEPD2_290_BN8
  -D EINK_WIDTH=296
  -D EINK_HEIGHT=128
  -D USE_EINK
  -D USE_EINK_DYNAMICDISPLAY            ; Enable Dynamic EInk
  -D EINK_LIMIT_FASTREFRESH=10          ; How many consecutive fast-refreshes are permitted
  -D EINK_HASQUIRK_GHOSTING             ; Display model is identified as "prone to ghosting"


lib_deps =
  ${esp32s3_base.lib_deps}
  https://github.com/meshtastic/GxEPD2#448c8538129fde3d02a7cb5e6fc81971ad92547f
  lewisxhe/PCF8563_Library@^1.0.1
upload_speed = 115200

<<<<<<< HEAD
; Using experimental InkHUD UI (work in progress)
[platformio]
extra_configs = src/graphics/niche/InkHUD/PlatformioConfig.ini
=======
>>>>>>> 99e42b4d
[env:heltec-vision-master-e290-inkhud]
extends = esp32s3_base, inkhud
board = heltec_vision_master_e290
build_src_filter = 
  ${esp32_base.build_src_filter} 
  ${inkhud.build_src_filter}
build_flags = 
  ${esp32s3_base.build_flags}
  ${inkhud.build_flags}
  -I variants/heltec_vision_master_e290
  -D HELTEC_VISION_MASTER_E290
<<<<<<< HEAD
  -D MAX_THREADS=64
lib_deps =
  ${inkhud.lib_deps} ; InkHUD libs first, so we get GFXRoot intead of AdafruitGFX
  ${esp32s3_base.lib_deps}
upload_speed = 115200
=======
  -D MAX_THREADS=40 ; Required if used with WiFi
lib_deps =
  ${inkhud.lib_deps} ; InkHUD libs first, so we get GFXRoot instead of AdafruitGFX
  ${esp32s3_base.lib_deps}
upload_speed = 921600
>>>>>>> 99e42b4d
<|MERGE_RESOLUTION|>--- conflicted
+++ resolved
@@ -23,12 +23,6 @@
   lewisxhe/PCF8563_Library@^1.0.1
 upload_speed = 115200
 
-<<<<<<< HEAD
-; Using experimental InkHUD UI (work in progress)
-[platformio]
-extra_configs = src/graphics/niche/InkHUD/PlatformioConfig.ini
-=======
->>>>>>> 99e42b4d
 [env:heltec-vision-master-e290-inkhud]
 extends = esp32s3_base, inkhud
 board = heltec_vision_master_e290
@@ -40,16 +34,8 @@
   ${inkhud.build_flags}
   -I variants/heltec_vision_master_e290
   -D HELTEC_VISION_MASTER_E290
-<<<<<<< HEAD
-  -D MAX_THREADS=64
-lib_deps =
-  ${inkhud.lib_deps} ; InkHUD libs first, so we get GFXRoot intead of AdafruitGFX
-  ${esp32s3_base.lib_deps}
-upload_speed = 115200
-=======
-  -D MAX_THREADS=40 ; Required if used with WiFi
+  -D MAX_THREADS=64 ; Required if used with WiFi
 lib_deps =
   ${inkhud.lib_deps} ; InkHUD libs first, so we get GFXRoot instead of AdafruitGFX
   ${esp32s3_base.lib_deps}
-upload_speed = 921600
->>>>>>> 99e42b4d
+upload_speed = 921600