--- conflicted
+++ resolved
@@ -18,12 +18,9 @@
 [env:native-tft]
 extends = native_base
 build_type = release
-<<<<<<< HEAD
-=======
 lib_deps =
   ${native_base.lib_deps}
   ${device-ui_base.lib_deps}
->>>>>>> 99e42b4d
 build_flags = ${native_base.build_flags} -Os -lX11 -linput -lxkbcommon -ffunction-sections -fdata-sections -Wl,--gc-sections
   -D MESHTASTIC_EXCLUDE_CANNEDMESSAGES=1
   -D RAM_SIZE=16384
@@ -38,36 +35,19 @@
   -D USE_LOG_DEBUG
   -D LOG_DEBUG_INC=\"DebugConfiguration.h\"
   -D USE_PACKET_API
-<<<<<<< HEAD
-  -I lib/device-ui/generated/ui_320x240
-  !pkg-config --libs libulfius --silence-errors || :
-  !pkg-config --libs openssl --silence-errors || :
-build_src_filter = ${native_base.build_src_filter}
-  -<graphics/TFTDisplay.cpp>
-  +<../lib/device-ui/generated/ui_320x240>
-  +<../lib/device-ui/generated/ui_320x240/fonts>
-  +<../lib/device-ui/resources>
-  +<../lib/device-ui/portduino>
-  +<../lib/device-ui/locale>
-  +<../lib/device-ui/source>
-=======
   -D VIEW_320x240
   !pkg-config --libs libulfius --silence-errors || :
   !pkg-config --libs openssl --silence-errors || :
 build_src_filter =
   ${native_base.build_src_filter}
   -<graphics/TFTDisplay.cpp>
->>>>>>> 99e42b4d
 
 [env:native-tft-debug]
 extends = native_base
 build_type = debug
-<<<<<<< HEAD
-=======
 lib_deps =
   ${native_base.lib_deps}
   ${device-ui_base.lib_deps}
->>>>>>> 99e42b4d
 board_level = extra
 build_flags = ${native_base.build_flags} -O0 -fsanitize=address -lX11 -linput -lxkbcommon
   -D MESHTASTIC_EXCLUDE_CANNEDMESSAGES=1
@@ -90,11 +70,7 @@
   -D USE_LOG_DEBUG
   -D LOG_DEBUG_INC=\"DebugConfiguration.h\"
   -D USE_PACKET_API
-<<<<<<< HEAD
-  -I lib/device-ui/generated/ui_320x240
-=======
   -D VIEW_320x240
->>>>>>> 99e42b4d
   !pkg-config --libs libulfius --silence-errors || :
   !pkg-config --libs openssl --silence-errors || :
 build_src_filter = ${env:native-tft.build_src_filter}
