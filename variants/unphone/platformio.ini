; platformio.ini for unphone meshtastic

[env:unphone]
extends = esp32s3_base
board = unphone
board_build.partitions = default_8MB.csv
upload_speed = 921600
monitor_speed = 115200
monitor_filters = esp32_exception_decoder

build_flags =
  ${esp32s3_base.build_flags}
  -D UNPHONE
  -I variants/unphone
  -D ARDUINO_USB_MODE=0
  -D UNPHONE_ACCEL=0
  -D UNPHONE_TOUCHS=0
  -D UNPHONE_SDCARD=0
  -D UNPHONE_UI0=0
  -D UNPHONE_LORA=0
  -D UNPHONE_FACTORY_MODE=0
  -D USE_SX127x

build_src_filter =
  ${esp32s3_base.build_src_filter}
  +<../variants/unphone>

lib_deps = ${esp32s3_base.lib_deps}
  lovyan03/LovyanGFX@ 1.2.0
  https://gitlab.com/hamishcunningham/unphonelibrary#meshtastic@9.0.0
  adafruit/Adafruit NeoPixel @ ^1.12.0


[env:unphone-tft]
extends = env:unphone
build_flags =
  ${env:unphone.build_flags}
  -D CONFIG_DISABLE_HAL_LOCKS=1
  -D MESHTASTIC_EXCLUDE_CANNEDMESSAGES=1
  -D MESHTASTIC_EXCLUDE_INPUTBROKER=1
  -D MESHTASTIC_EXCLUDE_WEBSERVER=1
  -D MESHTASTIC_EXCLUDE_SERIAL=1
  -D MESHTASTIC_EXCLUDE_SOCKETAPI=1
  -D INPUTDRIVER_BUTTON_TYPE=21
<<<<<<< HEAD
  -D MAX_NUM_NODES=200
  -D MAX_THREADS=64
=======
>>>>>>> ef18a9b5
  -D HAS_SCREEN=0
  -D HAS_TFT=1
  -D HAS_SDCARD
  -D DISPLAY_SET_RESOLUTION
  -D RAM_SIZE=6144
  -D LV_CACHE_DEF_SIZE=2097152
	-D LV_LVGL_H_INCLUDE_SIMPLE
	-D LV_CONF_INCLUDE_SIMPLE
	-D LV_COMP_CONF_INCLUDE_SIMPLE
  -D LV_BUILD_TEST=0
  -D LV_USE_SYSMON=0
  -D LV_USE_PROFILER=0
  -D LV_USE_PERF_MONITOR=0
  -D LV_USE_MEM_MONITOR=0
  -D LV_USE_LOG=0
  -D USE_LOG_DEBUG
  -D LOG_DEBUG_INC=\"DebugConfiguration.h\"
  -D LGFX_DRIVER=LGFX_UNPHONE_V9
  -D GFX_DRIVER_INC=\"graphics/LGFX/LGFX_UNPHONE.h\"
  -D VIEW_320x240
  -D USE_PACKET_API
  -D MAP_FULL_REDRAW

lib_deps =
  ${env:unphone.lib_deps}
  ${device-ui_base.lib_deps}<|MERGE_RESOLUTION|>--- conflicted
+++ resolved
@@ -42,11 +42,8 @@
   -D MESHTASTIC_EXCLUDE_SERIAL=1
   -D MESHTASTIC_EXCLUDE_SOCKETAPI=1
   -D INPUTDRIVER_BUTTON_TYPE=21
-<<<<<<< HEAD
   -D MAX_NUM_NODES=200
   -D MAX_THREADS=64
-=======
->>>>>>> ef18a9b5
   -D HAS_SCREEN=0
   -D HAS_TFT=1
   -D HAS_SDCARD
