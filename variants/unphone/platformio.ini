; platformio.ini for unphone meshtastic

[env:unphone]
extends = esp32s3_base
board = unphone
board_build.partitions = default_8MB.csv
upload_speed = 921600
monitor_speed = 115200
monitor_filters = esp32_exception_decoder

build_flags =
  ${esp32s3_base.build_flags}
  -D UNPHONE
  -I variants/unphone
  -D ARDUINO_USB_MODE=0
  -D UNPHONE_ACCEL=0
  -D UNPHONE_TOUCHS=0
  -D UNPHONE_SDCARD=0
  -D UNPHONE_UI0=0
  -D UNPHONE_LORA=0
  -D UNPHONE_FACTORY_MODE=0
  -D USE_SX127x

build_src_filter =
  ${esp32s3_base.build_src_filter}
  +<../variants/unphone>

lib_deps = ${esp32s3_base.lib_deps}
  lovyan03/LovyanGFX@ 1.2.0
  https://gitlab.com/hamishcunningham/unphonelibrary#meshtastic@9.0.0
  adafruit/Adafruit NeoPixel @ ^1.12.0


[env:unphone-tft]
extends = env:unphone
build_flags =
  ${env:unphone.build_flags}
  -D CONFIG_DISABLE_HAL_LOCKS=1
  -D INPUTDRIVER_BUTTON_TYPE=21
<<<<<<< HEAD
  -D MAX_NUM_NODES=200
  -D MAX_THREADS=64
  -D HAS_SCREEN=0
=======
  -D HAS_SCREEN=1
>>>>>>> 91bcf072
  -D HAS_TFT=1
  -D HAS_SDCARD
  -D DISPLAY_SET_RESOLUTION
  -D RAM_SIZE=6144
  -D LV_CACHE_DEF_SIZE=2097152
  -D LV_LVGL_H_INCLUDE_SIMPLE
  -D LV_CONF_INCLUDE_SIMPLE
  -D LV_COMP_CONF_INCLUDE_SIMPLE
  -D LV_BUILD_TEST=0
  -D LV_USE_SYSMON=0
  -D LV_USE_PROFILER=0
  -D LV_USE_PERF_MONITOR=0
  -D LV_USE_MEM_MONITOR=0
  -D LV_USE_LOG=0
  -D USE_LOG_DEBUG
  -D LOG_DEBUG_INC=\"DebugConfiguration.h\"
  -D LGFX_DRIVER=LGFX_UNPHONE_V9
  -D GFX_DRIVER_INC=\"graphics/LGFX/LGFX_UNPHONE.h\"
  -D VIEW_320x240
  -D USE_PACKET_API
  -D MAP_FULL_REDRAW

lib_deps =
  ${env:unphone.lib_deps}
  ${device-ui_base.lib_deps}<|MERGE_RESOLUTION|>--- conflicted
+++ resolved
@@ -37,13 +37,9 @@
   ${env:unphone.build_flags}
   -D CONFIG_DISABLE_HAL_LOCKS=1
   -D INPUTDRIVER_BUTTON_TYPE=21
-<<<<<<< HEAD
   -D MAX_NUM_NODES=200
   -D MAX_THREADS=64
   -D HAS_SCREEN=0
-=======
-  -D HAS_SCREEN=1
->>>>>>> 91bcf072
   -D HAS_TFT=1
   -D HAS_SDCARD
   -D DISPLAY_SET_RESOLUTION
