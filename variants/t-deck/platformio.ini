--- conflicted
+++ resolved
@@ -9,10 +9,7 @@
 build_flags = ${esp32s3_base.build_flags} 
   -DT_DECK 
   -DBOARD_HAS_PSRAM
-<<<<<<< HEAD
   -DMAX_THREADS=64
-=======
->>>>>>> 91bcf072
   -DGPS_POWER_TOGGLE
   -Ivariants/t-deck
 
