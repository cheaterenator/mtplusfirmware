[submodule "protobufs"]
	path = protobufs
<<<<<<< HEAD
	url = https://github.com/musznik/protobufs
=======
	url = https://github.com/meshtastic/protobufs.git
[submodule "lib/device-ui"]
	path = lib/device-ui
	url = https://github.com/meshtastic/device-ui.git
>>>>>>> 0b106d46
[submodule "meshtestic"]
	path = meshtestic
	url = https://github.com/meshtastic/meshTestic<|MERGE_RESOLUTION|>--- conflicted
+++ resolved
@@ -1,13 +1,9 @@
 [submodule "protobufs"]
 	path = protobufs
-<<<<<<< HEAD
 	url = https://github.com/musznik/protobufs
-=======
-	url = https://github.com/meshtastic/protobufs.git
 [submodule "lib/device-ui"]
 	path = lib/device-ui
 	url = https://github.com/meshtastic/device-ui.git
->>>>>>> 0b106d46
 [submodule "meshtestic"]
 	path = meshtestic
 	url = https://github.com/meshtastic/meshTestic