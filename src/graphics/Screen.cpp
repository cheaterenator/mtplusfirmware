--- conflicted
+++ resolved
@@ -1479,18 +1479,14 @@
                 } else {
                     strcpy(banner, "New Message");
                 }
+#if defined(M5STACK_UNITC6L)
+                screen->setOn(true);
+                screen->showSimpleBanner(banner, 1500);
+                playLongBeep();
+#else
                 screen->showSimpleBanner(banner, 3000);
+#endif
             }
-<<<<<<< HEAD
-=======
-#if defined(M5STACK_UNITC6L)
-            screen->setOn(true);
-            screen->showSimpleBanner(banner, 1500);
-            playLongBeep();
-#else
-            screen->showSimpleBanner(banner, 3000);
-#endif
->>>>>>> 040b3b8c
         }
     }
 
