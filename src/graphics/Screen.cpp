--- conflicted
+++ resolved
@@ -953,23 +953,16 @@
     }
 
 #if defined(DISPLAY_CLOCK_FRAME)
-<<<<<<< HEAD
     if (!hiddenFrames.clock) {
         fsi.positions.clock = numframes;
-        normalFrames[numframes++] = uiconfig.is_clockface_analog ? graphics::ClockRenderer::drawAnalogClockFrame
-                                                                 : graphics::ClockRenderer::drawDigitalClockFrame;
-        indicatorIcons.push_back(digital_icon_clock);
-    }
-=======
-    fsi.positions.clock = numframes;
-#if defined(M5STACK_UNITC6L)
+    #if defined(M5STACK_UNITC6L)
     normalFrames[numframes++] = graphics::ClockRenderer::drawAnalogClockFrame;
 #else
     normalFrames[numframes++] = uiconfig.is_clockface_analog ? graphics::ClockRenderer::drawAnalogClockFrame
-                                                             : graphics::ClockRenderer::drawDigitalClockFrame;
-#endif
+                                                                 : graphics::ClockRenderer::drawDigitalClockFrame;
+    #endif
     indicatorIcons.push_back(digital_icon_clock);
->>>>>>> e3772858
+    }
 #endif
 
     // Declare this early so it’s available in FOCUS_PRESERVE block
