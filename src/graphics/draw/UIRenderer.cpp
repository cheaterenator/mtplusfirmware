--- conflicted
+++ resolved
@@ -1187,10 +1187,6 @@
         }
     }
 #endif
-<<<<<<< HEAD
-//fw+ close HAS_GPS block within function to avoid spanning rest of file
-=======
->>>>>>> 191d20ed
 #endif // HAS_GPS
 }
 
