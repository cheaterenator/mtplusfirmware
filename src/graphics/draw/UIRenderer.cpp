--- conflicted
+++ resolved
@@ -1058,41 +1058,7 @@
             UIRenderer::drawGpsCoordinates(display, x, getTextPositions(display)[line++], gpsStatus, "line2");
         }
 
-<<<<<<< HEAD
         // === Fourth/Fifth Row: Altitude ===
-=======
-        // === Second Row: Date ===
-        uint32_t rtc_sec = getValidTime(RTCQuality::RTCQualityDevice, true);
-        char datetimeStr[25];
-        bool showTime = false; // set to true for full datetime
-        UIRenderer::formatDateTime(datetimeStr, sizeof(datetimeStr), rtc_sec, display, showTime);
-        char fullLine[40];
-        snprintf(fullLine, sizeof(fullLine), " Date: %s", datetimeStr);
-#if !defined(M5STACK_UNITC6L)
-        display->drawString(0, getTextPositions(display)[line++], fullLine);
-#endif
-
-        // === Third Row: Latitude ===
-        char latStr[32];
-#if defined(M5STACK_UNITC6L)
-        snprintf(latStr, sizeof(latStr), "Lat:%.5f", geoCoord.getLatitude() * 1e-7);
-        display->drawString(x, getTextPositions(display)[line++] + 2, latStr);
-#else
-        snprintf(latStr, sizeof(latStr), " Lat: %.5f", geoCoord.getLatitude() * 1e-7);
-        display->drawString(x, getTextPositions(display)[line++], latStr);
-#endif
-
-        // === Fourth Row: Longitude ===
-        char lonStr[32];
-#if defined(M5STACK_UNITC6L)
-        snprintf(lonStr, sizeof(lonStr), "Lon:%.3f", geoCoord.getLongitude() * 1e-7);
-        display->drawString(x, getTextPositions(display)[line++] + 4, lonStr);
-#else
-        snprintf(lonStr, sizeof(lonStr), " Lon: %.5f", geoCoord.getLongitude() * 1e-7);
-        display->drawString(x, getTextPositions(display)[line++], lonStr);
-
-        // === Fifth Row: Altitude ===
->>>>>>> e3772858
         char DisplayLineTwo[32] = {0};
         int32_t alt = (strcmp(displayLine, "Phone GPS") == 0 && ourNode && nodeDB->hasValidPosition(ourNode))
                           ? ourNode->position.altitude
