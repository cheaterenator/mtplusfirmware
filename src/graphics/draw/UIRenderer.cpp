#include "configuration.h"
#if HAS_SCREEN
#include "CompassRenderer.h"
#include "GPSStatus.h"
#include "NodeDB.h"
#include "NodeListRenderer.h"
#include "UIRenderer.h"
#include "airtime.h"
#include "configuration.h"
#include "gps/GeoCoord.h"
#include "graphics/Screen.h"
#include "graphics/ScreenFonts.h"
#include "graphics/SharedUIDisplay.h"
#include "graphics/images.h"
#include "main.h"
#include "target_specific.h"
#include <OLEDDisplay.h>
#include <RTC.h>
#include <cstring>

// External variables
extern graphics::Screen *screen;
static uint32_t lastSwitchTime = 0;
namespace graphics
{
NodeNum UIRenderer::currentFavoriteNodeNum = 0;
std::vector<meshtastic_NodeInfoLite *> graphics::UIRenderer::favoritedNodes;

void graphics::UIRenderer::rebuildFavoritedNodes()
{
    favoritedNodes.clear();
    size_t total = nodeDB->getNumMeshNodes();
    for (size_t i = 0; i < total; i++) {
        meshtastic_NodeInfoLite *n = nodeDB->getMeshNodeByIndex(i);
        if (!n || n->num == nodeDB->getNodeNum())
            continue;
        if (n->is_favorite)
            favoritedNodes.push_back(n);
    }

    std::sort(favoritedNodes.begin(), favoritedNodes.end(),
              [](const meshtastic_NodeInfoLite *a, const meshtastic_NodeInfoLite *b) { return a->num < b->num; });
}

#if !MESHTASTIC_EXCLUDE_GPS
// GeoCoord object for coordinate conversions
extern GeoCoord geoCoord;

// Threshold values for the GPS lock accuracy bar display
extern uint32_t dopThresholds[5];

// Draw GPS status summary
void UIRenderer::drawGps(OLEDDisplay *display, int16_t x, int16_t y, const meshtastic::GPSStatus *gps)
{
    // Draw satellite image
    if (isHighResolution) {
        NodeListRenderer::drawScaledXBitmap16x16(x, y - 2, imgSatellite_width, imgSatellite_height, imgSatellite, display);
    } else {
        display->drawXbm(x + 1, y + 1, imgSatellite_width, imgSatellite_height, imgSatellite);
    }
    char textString[10];

    if (config.position.fixed_position) {
        // GPS coordinates are currently fixed
        snprintf(textString, sizeof(textString), "Fixed");
    }
    if (!gps->getIsConnected()) {
        snprintf(textString, sizeof(textString), "No Lock");
    }
    if (!gps->getHasLock()) {
        // Draw "No sats" to the right of the icon with slightly more gap
        snprintf(textString, sizeof(textString), "No Sats");
    } else {
        snprintf(textString, sizeof(textString), "%u sats", gps->getNumSatellites());
    }
    if (isHighResolution) {
        display->drawString(x + 18, y, textString);
    } else {
        display->drawString(x + 11, y, textString);
    }
}

// Draw status when GPS is disabled or not present
void UIRenderer::drawGpsPowerStatus(OLEDDisplay *display, int16_t x, int16_t y, const meshtastic::GPSStatus *gps)
{
    const char *displayLine;
    int pos;
    if (y < FONT_HEIGHT_SMALL) { // Line 1: use short string
        displayLine = config.position.gps_mode == meshtastic_Config_PositionConfig_GpsMode_NOT_PRESENT ? "No GPS" : "GPS off";
        pos = display->getWidth() - display->getStringWidth(displayLine);
    } else {
        displayLine = config.position.gps_mode == meshtastic_Config_PositionConfig_GpsMode_NOT_PRESENT ? "GPS not present"
                                                                                                       : "GPS is disabled";
        pos = (display->getWidth() - display->getStringWidth(displayLine)) / 2;
    }
    display->drawString(x + pos, y, displayLine);
}

void UIRenderer::drawGpsAltitude(OLEDDisplay *display, int16_t x, int16_t y, const meshtastic::GPSStatus *gps)
{
    char displayLine[32];
    if (!gps->getIsConnected() && !config.position.fixed_position) {
        // displayLine = "No GPS Module";
        // display->drawString(x + (SCREEN_WIDTH - (display->getStringWidth(displayLine))) / 2, y, displayLine);
    } else if (!gps->getHasLock() && !config.position.fixed_position) {
        // displayLine = "No GPS Lock";
        // display->drawString(x + (SCREEN_WIDTH - (display->getStringWidth(displayLine))) / 2, y, displayLine);
    } else {
        geoCoord.updateCoords(int32_t(gps->getLatitude()), int32_t(gps->getLongitude()), int32_t(gps->getAltitude()));
        if (config.display.units == meshtastic_Config_DisplayConfig_DisplayUnits_IMPERIAL)
            snprintf(displayLine, sizeof(displayLine), "Altitude: %.0fft", geoCoord.getAltitude() * METERS_TO_FEET);
        else
            snprintf(displayLine, sizeof(displayLine), "Altitude: %.0im", geoCoord.getAltitude());
        display->drawString(x + (display->getWidth() - (display->getStringWidth(displayLine))) / 2, y, displayLine);
    }
}

// Draw GPS status coordinates
void UIRenderer::drawGpsCoordinates(OLEDDisplay *display, int16_t x, int16_t y, const meshtastic::GPSStatus *gps,
                                    const char *mode)
{
    auto gpsFormat = config.display.gps_format;
    char displayLine[32];

    if (!gps->getIsConnected() && !config.position.fixed_position) {
        strcpy(displayLine, "No GPS present");
        display->drawString(x, y, displayLine);
    } else if (!gps->getHasLock() && !config.position.fixed_position) {
        strcpy(displayLine, "No GPS Lock");
        display->drawString(x, y, displayLine);
    } else {

        geoCoord.updateCoords(int32_t(gps->getLatitude()), int32_t(gps->getLongitude()), int32_t(gps->getAltitude()));

<<<<<<< HEAD
        //fw+ enum moved to DeviceUIConfig in newer protos
        if (gpsFormat != meshtastic_DeviceUIConfig_GpsCoordinateFormat_DMS) {
            char coordinateLine[22];
            if (gpsFormat == meshtastic_DeviceUIConfig_GpsCoordinateFormat_DEC) { // Decimal Degrees
                snprintf(coordinateLine, sizeof(coordinateLine), "%f %f", geoCoord.getLatitude() * 1e-7,
                         geoCoord.getLongitude() * 1e-7);
            } else if (gpsFormat == meshtastic_DeviceUIConfig_GpsCoordinateFormat_UTM) { // Universal Transverse Mercator
                snprintf(coordinateLine, sizeof(coordinateLine), "%2i%1c %06u %07u", geoCoord.getUTMZone(), geoCoord.getUTMBand(),
                         geoCoord.getUTMEasting(), geoCoord.getUTMNorthing());
            } else if (gpsFormat == meshtastic_DeviceUIConfig_GpsCoordinateFormat_MGRS) { // Military Grid Reference System
                snprintf(coordinateLine, sizeof(coordinateLine), "%2i%1c %1c%1c %05u %05u", geoCoord.getMGRSZone(),
                         geoCoord.getMGRSBand(), geoCoord.getMGRSEast100k(), geoCoord.getMGRSNorth100k(),
                         geoCoord.getMGRSEasting(), geoCoord.getMGRSNorthing());
            } else if (gpsFormat == meshtastic_DeviceUIConfig_GpsCoordinateFormat_OLC) { // Open Location Code
                geoCoord.getOLCCode(coordinateLine);
            } else if (gpsFormat == meshtastic_DeviceUIConfig_GpsCoordinateFormat_OSGR) { // Ordnance Survey Grid Reference
                if (geoCoord.getOSGRE100k() == 'I' || geoCoord.getOSGRN100k() == 'I') // OSGR is only valid around the UK region
                    snprintf(coordinateLine, sizeof(coordinateLine), "%s", "Out of Boundary");
                else
                    snprintf(coordinateLine, sizeof(coordinateLine), "%1c%1c %05u %05u", geoCoord.getOSGRE100k(),
                             geoCoord.getOSGRN100k(), geoCoord.getOSGREasting(), geoCoord.getOSGRNorthing());
=======
        if (gpsFormat != meshtastic_Config_DisplayConfig_GpsCoordinateFormat_DMS) {
            char coordinateLine_1[22];
            char coordinateLine_2[22];
            if (gpsFormat == meshtastic_Config_DisplayConfig_GpsCoordinateFormat_DEC) { // Decimal Degrees
                snprintf(coordinateLine_1, sizeof(coordinateLine_1), "Lat: %f", geoCoord.getLatitude() * 1e-7);
                snprintf(coordinateLine_2, sizeof(coordinateLine_2), "Lon: %f", geoCoord.getLongitude() * 1e-7);
            } else if (gpsFormat == meshtastic_Config_DisplayConfig_GpsCoordinateFormat_UTM) { // Universal Transverse Mercator
                snprintf(coordinateLine_1, sizeof(coordinateLine_1), "%2i%1c %06u E", geoCoord.getUTMZone(),
                         geoCoord.getUTMBand(), geoCoord.getUTMEasting());
                snprintf(coordinateLine_2, sizeof(coordinateLine_2), "%07u N", geoCoord.getUTMNorthing());
            } else if (gpsFormat == meshtastic_Config_DisplayConfig_GpsCoordinateFormat_MGRS) { // Military Grid Reference System
                snprintf(coordinateLine_1, sizeof(coordinateLine_1), "%2i%1c %1c%1c", geoCoord.getMGRSZone(),
                         geoCoord.getMGRSBand(), geoCoord.getMGRSEast100k(), geoCoord.getMGRSNorth100k());
                snprintf(coordinateLine_2, sizeof(coordinateLine_2), "%05u E %05u N", geoCoord.getMGRSEasting(),
                         geoCoord.getMGRSNorthing());
            } else if (gpsFormat == meshtastic_Config_DisplayConfig_GpsCoordinateFormat_OLC) { // Open Location Code
                geoCoord.getOLCCode(coordinateLine_1);
                coordinateLine_2[0] = '\0';
            } else if (gpsFormat == meshtastic_Config_DisplayConfig_GpsCoordinateFormat_OSGR) { // Ordnance Survey Grid Reference
                if (geoCoord.getOSGRE100k() == 'I' || geoCoord.getOSGRN100k() == 'I') { // OSGR is only valid around the UK region
                    snprintf(coordinateLine_1, sizeof(coordinateLine_1), "%s", "Out of Boundary");
                    coordinateLine_2[0] = '\0';
                } else {
                    snprintf(coordinateLine_1, sizeof(coordinateLine_1), "%1c%1c", geoCoord.getOSGRE100k(),
                             geoCoord.getOSGRN100k());
                    snprintf(coordinateLine_2, sizeof(coordinateLine_2), "%05u E %05u N", geoCoord.getOSGREasting(),
                             geoCoord.getOSGRNorthing());
                }
>>>>>>> 42fbb62f
            }

            if (strcmp(mode, "line1") == 0) {
                display->drawString(x, y, coordinateLine_1);
            } else if (strcmp(mode, "line2") == 0) {
                display->drawString(x, y, coordinateLine_2);
            } else if (strcmp(mode, "combined") == 0) {
                display->drawString(x, y, coordinateLine_1);
                if (coordinateLine_2[0] != '\0') {
                    display->drawString(x + display->getStringWidth(coordinateLine_1), y, coordinateLine_2);
                }
            }

        } else {
            char coordinateLine_1[22];
            char coordinateLine_2[22];
            snprintf(coordinateLine_1, sizeof(coordinateLine_1), "Lat: %2i° %2i' %2u\" %1c", geoCoord.getDMSLatDeg(),
                     geoCoord.getDMSLatMin(), geoCoord.getDMSLatSec(), geoCoord.getDMSLatCP());
            snprintf(coordinateLine_2, sizeof(coordinateLine_2), "Lon: %3i° %2i' %2u\" %1c", geoCoord.getDMSLonDeg(),
                     geoCoord.getDMSLonMin(), geoCoord.getDMSLonSec(), geoCoord.getDMSLonCP());
            if (strcmp(mode, "line1") == 0) {
                display->drawString(x, y, coordinateLine_1);
            } else if (strcmp(mode, "line2") == 0) {
                display->drawString(x, y, coordinateLine_2);
            } else { // both
                display->drawString(x, y, coordinateLine_1);
                display->drawString(x, y + 10, coordinateLine_2);
            }
        }
    }
}
#endif // !MESHTASTIC_EXCLUDE_GPS

// Draw nodes status
void UIRenderer::drawNodes(OLEDDisplay *display, int16_t x, int16_t y, const meshtastic::NodeStatus *nodeStatus, int node_offset,
                           bool show_total, String additional_words)
{
    char usersString[20];
    int nodes_online = (nodeStatus->getNumOnline() > 0) ? nodeStatus->getNumOnline() + node_offset : 0;

    snprintf(usersString, sizeof(usersString), "%d %s", nodes_online, additional_words.c_str());

    if (show_total) {
        int nodes_total = (nodeStatus->getNumTotal() > 0) ? nodeStatus->getNumTotal() + node_offset : 0;
        snprintf(usersString, sizeof(usersString), "%d/%d %s", nodes_online, nodes_total, additional_words.c_str());
    }

#if (defined(USE_EINK) || defined(ILI9341_DRIVER) || defined(ILI9342_DRIVER) || defined(ST7701_CS) || defined(ST7735_CS) ||      \
     defined(ST7789_CS) || defined(USE_ST7789) || defined(ILI9488_CS) || defined(HX8357_CS) || defined(ST7796_CS)) &&            \
    !defined(DISPLAY_FORCE_SMALL_FONTS)

    if (isHighResolution) {
        NodeListRenderer::drawScaledXBitmap16x16(x, y - 1, 8, 8, imgUser, display);
    } else {
        display->drawFastImage(x, y + 3, 8, 8, imgUser);
    }
#else
    if (isHighResolution) {
        NodeListRenderer::drawScaledXBitmap16x16(x, y - 1, 8, 8, imgUser, display);
    } else {
        display->drawFastImage(x, y + 1, 8, 8, imgUser);
    }
#endif
    int string_offset = (isHighResolution) ? 9 : 0;
    display->drawString(x + 10 + string_offset, y - 2, usersString);
}

// **********************
// * Favorite Node Info *
// **********************
void UIRenderer::drawNodeInfo(OLEDDisplay *display, const OLEDDisplayUiState *state, int16_t x, int16_t y)
{
    if (favoritedNodes.empty())
        return;

    // --- Only display if index is valid ---
    int nodeIndex = state->currentFrame - (screen->frameCount - favoritedNodes.size());
    if (nodeIndex < 0 || nodeIndex >= (int)favoritedNodes.size())
        return;

    meshtastic_NodeInfoLite *node = favoritedNodes[nodeIndex];
    if (!node || node->num == nodeDB->getNodeNum() || !node->is_favorite)
        return;
    uint32_t now = millis();
    display->clear();
#if defined(M5STACK_UNITC6L)
    if (now - lastSwitchTime >= 10000) // 10000 ms = 10 秒
    {
        display->display();
        lastSwitchTime = now;
    }
#endif
    currentFavoriteNodeNum = node->num;
    // === Create the shortName and title string ===
    const char *shortName = (node->has_user && haveGlyphs(node->user.short_name)) ? node->user.short_name : "Node";
    char titlestr[32] = {0};
    snprintf(titlestr, sizeof(titlestr), "Fav: %s", shortName);

    // === Draw battery/time/mail header (common across screens) ===
    graphics::drawCommonHeader(display, x, y, titlestr);

    // ===== DYNAMIC ROW STACKING WITH YOUR MACROS =====
    // 1. Each potential info row has a macro-defined Y position (not regular increments!).
    // 2. Each row is only shown if it has valid data.
    // 3. Each row "moves up" if previous are empty, so there are never any blank rows.
    // 4. The first line is ALWAYS at your macro position; subsequent lines use the next available macro slot.

    // List of available macro Y positions in order, from top to bottom.
    int line = 1; // which slot to use next
    std::string usernameStr;
    // === 1. Long Name (always try to show first) ===
#if defined(M5STACK_UNITC6L)
    const char *username = (node->has_user && node->user.long_name[0]) ? node->user.short_name : nullptr;
#else
    const char *username = (node->has_user && node->user.long_name[0]) ? node->user.long_name : nullptr;
#endif

    if (username) {
        usernameStr = sanitizeString(username); // Sanitize the incoming long_name just in case
        // Print node's long name (e.g. "Backpack Node")
        display->drawString(x, getTextPositions(display)[line++], usernameStr.c_str());
    }

    // === 2. Signal and Hops (combined on one line, if available) ===
    // If both are present: "Sig: 97%  [2hops]"
    // If only one: show only that one
    char signalHopsStr[32] = "";
    bool haveSignal = false;
    int percentSignal = clamp((int)((node->snr + 10) * 5), 0, 100);

    // Always use "Sig" for the label
    const char *signalLabel = " Sig";

    // --- Build the Signal/Hops line ---
    // If SNR looks reasonable, show signal
    if ((int)((node->snr + 10) * 5) >= 0 && node->snr > -100) {
        snprintf(signalHopsStr, sizeof(signalHopsStr), "%s: %d%%", signalLabel, percentSignal);
        haveSignal = true;
    }
    // If hops is valid (>0), show right after signal
    if (node->hops_away > 0) {
        size_t len = strlen(signalHopsStr);
        // Decide between "1 Hop" and "N Hops"
        if (haveSignal) {
            snprintf(signalHopsStr + len, sizeof(signalHopsStr) - len, " [%d %s]", node->hops_away,
                     (node->hops_away == 1 ? "Hop" : "Hops"));
        } else {
            snprintf(signalHopsStr, sizeof(signalHopsStr), "[%d %s]", node->hops_away, (node->hops_away == 1 ? "Hop" : "Hops"));
        }
    }
    if (signalHopsStr[0] && line < 5) {
        display->drawString(x, getTextPositions(display)[line++], signalHopsStr);
    }

    // === 3. Heard (last seen, skip if node never seen) ===
    char seenStr[20] = "";
    uint32_t seconds = sinceLastSeen(node);
    if (seconds != 0 && seconds != UINT32_MAX) {
        uint32_t minutes = seconds / 60, hours = minutes / 60, days = hours / 24;
        // Format as "Heard: Xm ago", "Heard: Xh ago", or "Heard: Xd ago"
        snprintf(seenStr, sizeof(seenStr), (days > 365 ? " Heard: ?" : " Heard: %d%c ago"),
                 (days    ? days
                  : hours ? hours
                          : minutes),
                 (days    ? 'd'
                  : hours ? 'h'
                          : 'm'));
    }
    if (seenStr[0] && line < 5) {
        display->drawString(x, getTextPositions(display)[line++], seenStr);
    }
#if !defined(M5STACK_UNITC6L)
    // === 4. Uptime (only show if metric is present) ===
    char uptimeStr[32] = "";
    if (node->has_device_metrics && node->device_metrics.has_uptime_seconds) {
        uint32_t uptime = node->device_metrics.uptime_seconds;
        uint32_t days = uptime / 86400;
        uint32_t hours = (uptime % 86400) / 3600;
        uint32_t mins = (uptime % 3600) / 60;
        // Show as "Up: 2d 3h", "Up: 5h 14m", or "Up: 37m"
        if (days)
            snprintf(uptimeStr, sizeof(uptimeStr), " Uptime: %ud %uh", days, hours);
        else if (hours)
            snprintf(uptimeStr, sizeof(uptimeStr), " Uptime: %uh %um", hours, mins);
        else
            snprintf(uptimeStr, sizeof(uptimeStr), " Uptime: %um", mins);
    }
    if (uptimeStr[0] && line < 5) {
        display->drawString(x, getTextPositions(display)[line++], uptimeStr);
    }

    // === 5. Distance (only if both nodes have GPS position) ===
    meshtastic_NodeInfoLite *ourNode = nodeDB->getMeshNode(nodeDB->getNodeNum());
    char distStr[24] = ""; // Make buffer big enough for any string
    bool haveDistance = false;

    if (nodeDB->hasValidPosition(ourNode) && nodeDB->hasValidPosition(node)) {
        double lat1 = ourNode->position.latitude_i * 1e-7;
        double lon1 = ourNode->position.longitude_i * 1e-7;
        double lat2 = node->position.latitude_i * 1e-7;
        double lon2 = node->position.longitude_i * 1e-7;
        double earthRadiusKm = 6371.0;
        double dLat = (lat2 - lat1) * DEG_TO_RAD;
        double dLon = (lon2 - lon1) * DEG_TO_RAD;
        double a =
            sin(dLat / 2) * sin(dLat / 2) + cos(lat1 * DEG_TO_RAD) * cos(lat2 * DEG_TO_RAD) * sin(dLon / 2) * sin(dLon / 2);
        double c = 2 * atan2(sqrt(a), sqrt(1 - a));
        double distanceKm = earthRadiusKm * c;

        if (config.display.units == meshtastic_Config_DisplayConfig_DisplayUnits_IMPERIAL) {
            double miles = distanceKm * 0.621371;
            if (miles < 0.1) {
                int feet = (int)(miles * 5280);
                if (feet > 0 && feet < 1000) {
                    snprintf(distStr, sizeof(distStr), " Distance: %dft", feet);
                    haveDistance = true;
                } else if (feet >= 1000) {
                    snprintf(distStr, sizeof(distStr), " Distance: ¼mi");
                    haveDistance = true;
                }
            } else {
                int roundedMiles = (int)(miles + 0.5);
                if (roundedMiles > 0 && roundedMiles < 1000) {
                    snprintf(distStr, sizeof(distStr), " Distance: %dmi", roundedMiles);
                    haveDistance = true;
                }
            }
        } else {
            if (distanceKm < 1.0) {
                int meters = (int)(distanceKm * 1000);
                if (meters > 0 && meters < 1000) {
                    snprintf(distStr, sizeof(distStr), " Distance: %dm", meters);
                    haveDistance = true;
                } else if (meters >= 1000) {
                    snprintf(distStr, sizeof(distStr), " Distance: 1km");
                    haveDistance = true;
                }
            } else {
                int km = (int)(distanceKm + 0.5);
                if (km > 0 && km < 1000) {
                    snprintf(distStr, sizeof(distStr), " Distance: %dkm", km);
                    haveDistance = true;
                }
            }
        }
    }
    // Only display if we actually have a value!
    if (haveDistance && distStr[0] && line < 5) {
        display->drawString(x, getTextPositions(display)[line++], distStr);
    }

    // --- Compass Rendering: landscape (wide) screens use the original side-aligned logic ---
    if (SCREEN_WIDTH > SCREEN_HEIGHT) {
        bool showCompass = false;
        if (ourNode && (nodeDB->hasValidPosition(ourNode) || screen->hasHeading()) && nodeDB->hasValidPosition(node)) {
            showCompass = true;
        }
        if (showCompass) {
            const int16_t topY = getTextPositions(display)[1];
            const int16_t bottomY = SCREEN_HEIGHT - (FONT_HEIGHT_SMALL - 1);
            const int16_t usableHeight = bottomY - topY - 5;
            int16_t compassRadius = usableHeight / 2;
            if (compassRadius < 8)
                compassRadius = 8;
            const int16_t compassDiam = compassRadius * 2;
            const int16_t compassX = x + SCREEN_WIDTH - compassRadius - 8;
            const int16_t compassY = topY + (usableHeight / 2) + ((FONT_HEIGHT_SMALL - 1) / 2) + 2;

            const auto &op = ourNode->position;
            float myHeading = screen->hasHeading() ? screen->getHeading() * PI / 180
                                                   : screen->estimatedHeading(DegD(op.latitude_i), DegD(op.longitude_i));

            const auto &p = node->position;
            /* unused
            float d =
                GeoCoord::latLongToMeter(DegD(p.latitude_i), DegD(p.longitude_i), DegD(op.latitude_i), DegD(op.longitude_i));
            */
            float bearing = GeoCoord::bearing(DegD(op.latitude_i), DegD(op.longitude_i), DegD(p.latitude_i), DegD(p.longitude_i));
            if (uiconfig.compass_mode == meshtastic_CompassMode_FREEZE_HEADING) {
                myHeading = 0;
            } else {
                bearing -= myHeading;
            }

            display->drawCircle(compassX, compassY, compassRadius);
            CompassRenderer::drawCompassNorth(display, compassX, compassY, myHeading, compassRadius);
            CompassRenderer::drawNodeHeading(display, compassX, compassY, compassDiam, bearing);
        }
        // else show nothing
    } else {
        // Portrait or square: put compass at the bottom and centered, scaled to fit available space
        bool showCompass = false;
        if (ourNode && (nodeDB->hasValidPosition(ourNode) || screen->hasHeading()) && nodeDB->hasValidPosition(node)) {
            showCompass = true;
        }
        if (showCompass) {
            int yBelowContent = (line > 0 && line <= 5) ? (getTextPositions(display)[line - 1] + FONT_HEIGHT_SMALL + 2)
                                                        : getTextPositions(display)[1];
            const int margin = 4;
// --------- PATCH FOR EINK NAV BAR (ONLY CHANGE BELOW) -----------
#if defined(USE_EINK)
            const int iconSize = (isHighResolution) ? 16 : 8;
            const int navBarHeight = iconSize + 6;
#else
            const int navBarHeight = 0;
#endif
            int availableHeight = SCREEN_HEIGHT - yBelowContent - navBarHeight - margin;
            // --------- END PATCH FOR EINK NAV BAR -----------

            if (availableHeight < FONT_HEIGHT_SMALL * 2)
                return;

            int compassRadius = availableHeight / 2;
            if (compassRadius < 8)
                compassRadius = 8;
            if (compassRadius * 2 > SCREEN_WIDTH - 16)
                compassRadius = (SCREEN_WIDTH - 16) / 2;

            int compassX = x + SCREEN_WIDTH / 2;
            int compassY = yBelowContent + availableHeight / 2;

            const auto &op = ourNode->position;
            float myHeading = 0;
            if (uiconfig.compass_mode != meshtastic_CompassMode_FREEZE_HEADING) {
                myHeading = screen->hasHeading() ? screen->getHeading() * PI / 180
                                                 : screen->estimatedHeading(DegD(op.latitude_i), DegD(op.longitude_i));
            }
            graphics::CompassRenderer::drawCompassNorth(display, compassX, compassY, myHeading, compassRadius);

            const auto &p = node->position;
            /* unused
            float d =
                GeoCoord::latLongToMeter(DegD(p.latitude_i), DegD(p.longitude_i), DegD(op.latitude_i), DegD(op.longitude_i));
            */
            float bearing = GeoCoord::bearing(DegD(op.latitude_i), DegD(op.longitude_i), DegD(p.latitude_i), DegD(p.longitude_i));
            if (uiconfig.compass_mode != meshtastic_CompassMode_FREEZE_HEADING)
                bearing -= myHeading;
            graphics::CompassRenderer::drawNodeHeading(display, compassX, compassY, compassRadius * 2, bearing);

            display->drawCircle(compassX, compassY, compassRadius);
        }
        // else show nothing
    }
#endif
}

// ****************************
// * Device Focused Screen    *
// ****************************
void UIRenderer::drawDeviceFocused(OLEDDisplay *display, OLEDDisplayUiState *state, int16_t x, int16_t y)
{
    display->clear();
    display->setTextAlignment(TEXT_ALIGN_LEFT);
    display->setFont(FONT_SMALL);
    int line = 1;

    // === Header ===
#if defined(M5STACK_UNITC6L)
    graphics::drawCommonHeader(display, x, y, "Home");
#else
    graphics::drawCommonHeader(display, x, y, "");
#endif

    // === Content below header ===

    // Determine if we need to show 4 or 5 rows on the screen
    int rows = 4;
    if (!config.bluetooth.enabled) {
        rows = 5;
    }

    // === First Row: Region / Channel Utilization and Uptime ===
    bool origBold = config.display.heading_bold;
    config.display.heading_bold = false;

    // Display Region and Channel Utilization
#if defined(M5STACK_UNITC6L)
    drawNodes(display, x, getTextPositions(display)[line] + 2, nodeStatus, -1, false, "online");
#else
    drawNodes(display, x + 1, getTextPositions(display)[line] + 2, nodeStatus, -1, false, "online");
#endif
    char uptimeStr[32] = "";
    uint32_t uptime = millis() / 1000;
    uint32_t days = uptime / 86400;
    uint32_t hours = (uptime % 86400) / 3600;
    uint32_t mins = (uptime % 3600) / 60;
    // Show as "Up: 2d 3h", "Up: 5h 14m", or "Up: 37m"
#if !defined(M5STACK_UNITC6L)
    if (days)
        snprintf(uptimeStr, sizeof(uptimeStr), "Up: %ud %uh", days, hours);
    else if (hours)
        snprintf(uptimeStr, sizeof(uptimeStr), "Up: %uh %um", hours, mins);
    else
        snprintf(uptimeStr, sizeof(uptimeStr), "Up: %um", mins);
#endif
    display->drawString(SCREEN_WIDTH - display->getStringWidth(uptimeStr), getTextPositions(display)[line++], uptimeStr);

    // === Second Row: Satellites and Voltage ===
    config.display.heading_bold = false;

#if HAS_GPS
    if (config.position.gps_mode != meshtastic_Config_PositionConfig_GpsMode_ENABLED) {
        const char *displayLine;
        if (config.position.fixed_position) {
            displayLine = "Fixed GPS";
        } else {
            displayLine = config.position.gps_mode == meshtastic_Config_PositionConfig_GpsMode_NOT_PRESENT ? "No GPS" : "GPS off";
        }
        int yOffset = (isHighResolution) ? 3 : 1;
        if (isHighResolution) {
            NodeListRenderer::drawScaledXBitmap16x16(x, getTextPositions(display)[line] + yOffset - 5, imgSatellite_width,
                                                     imgSatellite_height, imgSatellite, display);
        } else {
            display->drawXbm(x + 1, getTextPositions(display)[line] + yOffset, imgSatellite_width, imgSatellite_height,
                             imgSatellite);
        }
        int xOffset = (isHighResolution) ? 6 : 0;
        display->drawString(x + 11 + xOffset, getTextPositions(display)[line], displayLine);
    } else {
        UIRenderer::drawGps(display, 0, getTextPositions(display)[line], gpsStatus);
    }
#endif

#if defined(M5STACK_UNITC6L)
    line += 1;

    // === Node Identity ===
    int textWidth = 0;
    int nameX = 0;
    char shortnameble[35];
    snprintf(shortnameble, sizeof(shortnameble), "%s",
             graphics::UIRenderer::haveGlyphs(owner.short_name) ? owner.short_name : "");

    // === ShortName Centered ===
    textWidth = display->getStringWidth(shortnameble);
    nameX = (SCREEN_WIDTH - textWidth) / 2;
    display->drawString(nameX, getTextPositions(display)[line++], shortnameble);
#else
    if (powerStatus->getHasBattery()) {
        char batStr[20];
        int batV = powerStatus->getBatteryVoltageMv() / 1000;
        int batCv = (powerStatus->getBatteryVoltageMv() % 1000) / 10;
        snprintf(batStr, sizeof(batStr), "%01d.%02dV", batV, batCv);
        display->drawString(x + SCREEN_WIDTH - display->getStringWidth(batStr), getTextPositions(display)[line++], batStr);
    } else {
        display->drawString(x + SCREEN_WIDTH - display->getStringWidth("USB"), getTextPositions(display)[line++], "USB");
    }

    config.display.heading_bold = origBold;

    // === Third Row: Channel Utilization Bluetooth Off (Only If Actually Off) ===
    const char *chUtil = "ChUtil:";
    char chUtilPercentage[10];
    snprintf(chUtilPercentage, sizeof(chUtilPercentage), "%2.0f%%", airTime->channelUtilizationPercent());

    int chUtil_x = (isHighResolution) ? display->getStringWidth(chUtil) + 10 : display->getStringWidth(chUtil) + 5;
    int chUtil_y = getTextPositions(display)[line] + 3;

    int chutil_bar_width = (isHighResolution) ? 100 : 50;
    if (!config.bluetooth.enabled) {
#if defined(USE_EINK)
        chutil_bar_width = (isHighResolution) ? 50 : 30;
#else
        chutil_bar_width = (isHighResolution) ? 80 : 40;
#endif
    }
    int chutil_bar_height = (isHighResolution) ? 12 : 7;
    int extraoffset = (isHighResolution) ? 6 : 3;
    if (!config.bluetooth.enabled) {
        extraoffset = (isHighResolution) ? 6 : 1;
    }
    int chutil_percent = airTime->channelUtilizationPercent();

    int centerofscreen = SCREEN_WIDTH / 2;
    int total_line_content_width = (chUtil_x + chutil_bar_width + display->getStringWidth(chUtilPercentage) + extraoffset) / 2;
    int starting_position = centerofscreen - total_line_content_width;
    if (!config.bluetooth.enabled) {
        starting_position = 0;
    }

    display->drawString(starting_position, getTextPositions(display)[line], chUtil);

    // Force 56% or higher to show a full 100% bar, text would still show related percent.
    if (chutil_percent >= 61) {
        chutil_percent = 100;
    }

    // Weighting for nonlinear segments
    float milestone1 = 25;
    float milestone2 = 40;
    float weight1 = 0.45; // Weight for 0–25%
    float weight2 = 0.35; // Weight for 25–40%
    float weight3 = 0.20; // Weight for 40–100%
    float totalWeight = weight1 + weight2 + weight3;

    int seg1 = chutil_bar_width * (weight1 / totalWeight);
    int seg2 = chutil_bar_width * (weight2 / totalWeight);
    int seg3 = chutil_bar_width * (weight3 / totalWeight);

    int fillRight = 0;

    if (chutil_percent <= milestone1) {
        fillRight = (seg1 * (chutil_percent / milestone1));
    } else if (chutil_percent <= milestone2) {
        fillRight = seg1 + (seg2 * ((chutil_percent - milestone1) / (milestone2 - milestone1)));
    } else {
        fillRight = seg1 + seg2 + (seg3 * ((chutil_percent - milestone2) / (100 - milestone2)));
    }

    // Draw outline
    display->drawRect(starting_position + chUtil_x, chUtil_y, chutil_bar_width, chutil_bar_height);

    // Fill progress
    if (fillRight > 0) {
        display->fillRect(starting_position + chUtil_x, chUtil_y, fillRight, chutil_bar_height);
    }

    display->drawString(starting_position + chUtil_x + chutil_bar_width + extraoffset, getTextPositions(display)[line],
                        chUtilPercentage);

    if (!config.bluetooth.enabled) {
        display->drawString(SCREEN_WIDTH - display->getStringWidth("BT off"), getTextPositions(display)[line], "BT off");
    }

    line += 1;

    // === Fourth & Fifth Rows: Node Identity ===
    int textWidth = 0;
    int nameX = 0;
    int yOffset = (isHighResolution) ? 0 : 5;
    const char *longName = nullptr;
    std::string longNameStr;

    meshtastic_NodeInfoLite *ourNode = nodeDB->getMeshNode(nodeDB->getNodeNum());
    if (ourNode && ourNode->has_user && strlen(ourNode->user.long_name) > 0) {
        longNameStr = sanitizeString(ourNode->user.long_name);
    }
    char shortnameble[35];
    snprintf(shortnameble, sizeof(shortnameble), "%s",
             graphics::UIRenderer::haveGlyphs(owner.short_name) ? owner.short_name : "");

    char combinedName[50];
    snprintf(combinedName, sizeof(combinedName), "%s (%s)", longNameStr.empty() ? "" : longNameStr.c_str(), shortnameble);
    if (SCREEN_WIDTH - (display->getStringWidth(combinedName)) > 10) {
        size_t len = strlen(combinedName);
        if (len >= 3 && strcmp(combinedName + len - 3, " ()") == 0) {
            combinedName[len - 3] = '\0'; // Remove the last three characters
        }
        textWidth = display->getStringWidth(combinedName);
        nameX = (SCREEN_WIDTH - textWidth) / 2;
        display->drawString(
            nameX, ((rows == 4) ? getTextPositions(display)[line++] : getTextPositions(display)[line++]) + yOffset, combinedName);
    } else {
        // === LongName Centered ===
        textWidth = display->getStringWidth(longNameStr.c_str());
        nameX = (SCREEN_WIDTH - textWidth) / 2;
        display->drawString(nameX, getTextPositions(display)[line++], longNameStr.c_str());

        // === ShortName Centered ===
        textWidth = display->getStringWidth(shortnameble);
        nameX = (SCREEN_WIDTH - textWidth) / 2;
        display->drawString(nameX, getTextPositions(display)[line++], shortnameble);
    }
#endif
}

// Start Functions to write date/time to the screen
// Helper function to check if a year is a leap year
bool isLeapYear(int year)
{
    return (year % 4 == 0 && (year % 100 != 0 || year % 400 == 0));
}

// Array of days in each month (non-leap year)
const int daysInMonth[] = {31, 28, 31, 30, 31, 30, 31, 31, 30, 31, 30, 31};

// Fills the buffer with a formatted date/time string and returns pixel width
int UIRenderer::formatDateTime(char *buf, size_t bufSize, uint32_t rtc_sec, OLEDDisplay *display, bool includeTime)
{
    int sec = rtc_sec % 60;
    rtc_sec /= 60;
    int min = rtc_sec % 60;
    rtc_sec /= 60;
    int hour = rtc_sec % 24;
    rtc_sec /= 24;

    int year = 1970;
    while (true) {
        int daysInYear = isLeapYear(year) ? 366 : 365;
        if (rtc_sec >= (uint32_t)daysInYear) {
            rtc_sec -= daysInYear;
            year++;
        } else {
            break;
        }
    }

    int month = 0;
    while (month < 12) {
        int dim = daysInMonth[month];
        if (month == 1 && isLeapYear(year))
            dim++;
        if (rtc_sec >= (uint32_t)dim) {
            rtc_sec -= dim;
            month++;
        } else {
            break;
        }
    }

    int day = rtc_sec + 1;

    if (includeTime) {
        snprintf(buf, bufSize, "%04d-%02d-%02d %02d:%02d:%02d", year, month + 1, day, hour, min, sec);
    } else {
        snprintf(buf, bufSize, "%04d-%02d-%02d", year, month + 1, day);
    }

    return display->getStringWidth(buf);
}

// Check if the display can render a string (detect special chars; emoji)
bool UIRenderer::haveGlyphs(const char *str)
{
#if defined(OLED_PL) || defined(OLED_UA) || defined(OLED_RU) || defined(OLED_CS)
    // Don't want to make any assumptions about custom language support
    return true;
#endif

    // Check each character with the lookup function for the OLED library
    // We're not really meant to use this directly..
    bool have = true;
    for (uint16_t i = 0; i < strlen(str); i++) {
        uint8_t result = Screen::customFontTableLookup((uint8_t)str[i]);
        // If font doesn't support a character, it is substituted for ¿
        if (result == 191 && (uint8_t)str[i] != 191) {
            have = false;
            break;
        }
    }

    // LOG_DEBUG("haveGlyphs=%d", have);
    return have;
}

#ifdef USE_EINK
/// Used on eink displays while in deep sleep
void UIRenderer::drawDeepSleepFrame(OLEDDisplay *display, OLEDDisplayUiState *state, int16_t x, int16_t y)
{

    // Next frame should use full-refresh, and block while running, else device will sleep before async callback
    EINK_ADD_FRAMEFLAG(display, COSMETIC);
    EINK_ADD_FRAMEFLAG(display, BLOCKING);

    LOG_DEBUG("Draw deep sleep screen");

    // Display displayStr on the screen
    graphics::UIRenderer::drawIconScreen("Sleeping", display, state, x, y);
}

/// Used on eink displays when screen updates are paused
void UIRenderer::drawScreensaverOverlay(OLEDDisplay *display, OLEDDisplayUiState *state)
{
    LOG_DEBUG("Draw screensaver overlay");

    EINK_ADD_FRAMEFLAG(display, COSMETIC); // Full refresh for screensaver

    // Config
    display->setFont(FONT_SMALL);
    display->setTextAlignment(TEXT_ALIGN_LEFT);
    const char *pauseText = "Screen Paused";
    const char *idText = owner.short_name;
    const bool useId = haveGlyphs(idText);
    constexpr uint8_t padding = 2;
    constexpr uint8_t dividerGap = 1;

    // Text widths
    const uint16_t idTextWidth = display->getStringWidth(idText, strlen(idText), true);
    const uint16_t pauseTextWidth = display->getStringWidth(pauseText, strlen(pauseText));
    const uint16_t boxWidth = padding + (useId ? idTextWidth + padding : 0) + pauseTextWidth + padding;
    const uint16_t boxHeight = FONT_HEIGHT_SMALL + (padding * 2);

    // Flush with bottom
    const int16_t boxLeft = (display->width() / 2) - (boxWidth / 2);
    const int16_t boxTop = display->height() - boxHeight;
    const int16_t boxBottom = display->height() - 1;
    const int16_t idTextLeft = boxLeft + padding;
    const int16_t idTextTop = boxTop + padding;
    const int16_t pauseTextLeft = boxLeft + (useId ? idTextWidth + (padding * 2) : 0) + padding;
    const int16_t pauseTextTop = boxTop + padding;
    const int16_t dividerX = boxLeft + padding + idTextWidth + padding;
    const int16_t dividerTop = boxTop + dividerGap;
    const int16_t dividerBottom = boxBottom - dividerGap;

    // Draw: box
    display->setColor(EINK_WHITE);
    display->fillRect(boxLeft, boxTop, boxWidth, boxHeight);
    display->setColor(EINK_BLACK);
    display->drawRect(boxLeft, boxTop, boxWidth, boxHeight);

    // Draw: text
    if (useId)
        display->drawString(idTextLeft, idTextTop, idText);
    display->drawString(pauseTextLeft, pauseTextTop, pauseText);
    display->drawString(pauseTextLeft + 1, pauseTextTop, pauseText); // Faux bold

    // Draw: divider
    if (useId)
        display->drawLine(dividerX, dividerTop, dividerX, dividerBottom);
}
#endif

/**
 * Draw the icon with extra info printed around the corners
 */
void UIRenderer::drawIconScreen(const char *upperMsg, OLEDDisplay *display, OLEDDisplayUiState *state, int16_t x, int16_t y)
{
    // draw an xbm image.
    // Please note that everything that should be transitioned
    // needs to be drawn relative to x and y

    // draw centered icon left to right and centered above the one line of app text
#if defined(M5STACK_UNITC6L)
    display->drawXbm(x + (SCREEN_WIDTH - 50) / 2, y + (SCREEN_HEIGHT - 28) / 2, icon_width, icon_height, icon_bits);
    display->setFont(FONT_MEDIUM);
    display->setTextAlignment(TEXT_ALIGN_LEFT);
    display->setFont(FONT_SMALL);
    // Draw region in upper left
    if (upperMsg) {
        int msgWidth = display->getStringWidth(upperMsg);
        int msgX = x + (SCREEN_WIDTH - msgWidth) / 2;
        int msgY = y;
        display->drawString(msgX, msgY, upperMsg);
    }
    // Draw version and short name in bottom middle
    char buf[25];
    snprintf(buf, sizeof(buf), "%s   %s", xstr(APP_VERSION_SHORT),
             graphics::UIRenderer::haveGlyphs(owner.short_name) ? owner.short_name : "");

    display->drawString(x + getStringCenteredX(buf), y + SCREEN_HEIGHT - FONT_HEIGHT_MEDIUM, buf);
    screen->forceDisplay();

    display->setTextAlignment(TEXT_ALIGN_LEFT); // Restore left align, just to be kind to any other unsuspecting code
#else
    display->drawXbm(x + (SCREEN_WIDTH - icon_width) / 2, y + (SCREEN_HEIGHT - FONT_HEIGHT_MEDIUM - icon_height) / 2 + 2,
                     icon_width, icon_height, icon_bits);

    display->setFont(FONT_MEDIUM);
    display->setTextAlignment(TEXT_ALIGN_LEFT);
    const char *title = "meshtastic.org";
    display->drawString(x + getStringCenteredX(title), y + SCREEN_HEIGHT - FONT_HEIGHT_MEDIUM, title);
    display->setFont(FONT_SMALL);
    // Draw region in upper left
    if (upperMsg)
        display->drawString(x + 0, y + 0, upperMsg);

    // Draw version and short name in upper right
    char buf[25];
    snprintf(buf, sizeof(buf), "%s\n%s", xstr(APP_VERSION_SHORT),
             graphics::UIRenderer::haveGlyphs(owner.short_name) ? owner.short_name : "");

    display->setTextAlignment(TEXT_ALIGN_RIGHT);
    display->drawString(x + SCREEN_WIDTH, y + 0, buf);
    screen->forceDisplay();

    display->setTextAlignment(TEXT_ALIGN_LEFT); // Restore left align, just to be kind to any other unsuspecting code
#endif
}

// ****************************
// * My Position Screen       *
// ****************************
void UIRenderer::drawCompassAndLocationScreen(OLEDDisplay *display, OLEDDisplayUiState *state, int16_t x, int16_t y)
{
    display->clear();
    display->setTextAlignment(TEXT_ALIGN_LEFT);
    display->setFont(FONT_SMALL);
    int line = 1;

    // === Set Title
    const char *titleStr = "Position";

    // === Header ===
    graphics::drawCommonHeader(display, x, y, titleStr);

    // === First Row: My Location ===
#if HAS_GPS
    bool origBold = config.display.heading_bold;
    config.display.heading_bold = false;

    const char *displayLine = ""; // Initialize to empty string by default
    meshtastic_NodeInfoLite *ourNode = nodeDB->getMeshNode(nodeDB->getNodeNum());

    bool usePhoneGPS = (ourNode && nodeDB->hasValidPosition(ourNode) &&
                        config.position.gps_mode != meshtastic_Config_PositionConfig_GpsMode_ENABLED);

    if (usePhoneGPS) {
        // Phone-provided GPS is active
        displayLine = "Phone GPS";
        int yOffset = (isHighResolution) ? 3 : 1;
        if (isHighResolution) {
            NodeListRenderer::drawScaledXBitmap16x16(x, getTextPositions(display)[line] + yOffset - 5, imgSatellite_width,
                                                     imgSatellite_height, imgSatellite, display);
        } else {
            display->drawXbm(x + 1, getTextPositions(display)[line] + yOffset, imgSatellite_width, imgSatellite_height,
                             imgSatellite);
        }
        int xOffset = (isHighResolution) ? 6 : 0;
        display->drawString(x + 11 + xOffset, getTextPositions(display)[line++], displayLine);
    } else if (config.position.gps_mode != meshtastic_Config_PositionConfig_GpsMode_ENABLED) {
        // GPS disabled / not present
        if (config.position.fixed_position) {
            displayLine = "Fixed GPS";
        } else {
            displayLine = config.position.gps_mode == meshtastic_Config_PositionConfig_GpsMode_NOT_PRESENT ? "No GPS" : "GPS off";
        }
        int yOffset = (isHighResolution) ? 3 : 1;
        if (isHighResolution) {
            NodeListRenderer::drawScaledXBitmap16x16(x, getTextPositions(display)[line] + yOffset - 5, imgSatellite_width,
                                                     imgSatellite_height, imgSatellite, display);
        } else {
            display->drawXbm(x + 1, getTextPositions(display)[line] + yOffset, imgSatellite_width, imgSatellite_height,
                             imgSatellite);
        }
        int xOffset = (isHighResolution) ? 6 : 0;
        display->drawString(x + 11 + xOffset, getTextPositions(display)[line++], displayLine);
    } else {
        // Onboard GPS
        UIRenderer::drawGps(display, 0, getTextPositions(display)[line++], gpsStatus);
    }

    config.display.heading_bold = origBold;

    // === Update GeoCoord ===
    geoCoord.updateCoords(int32_t(gpsStatus->getLatitude()), int32_t(gpsStatus->getLongitude()),
                          int32_t(gpsStatus->getAltitude()));

    // === Determine Compass Heading ===
    float heading = 0;
    bool validHeading = false;
    if (uiconfig.compass_mode == meshtastic_CompassMode_FREEZE_HEADING) {
        validHeading = true;
    } else {
        if (screen->hasHeading()) {
            heading = radians(screen->getHeading());
            validHeading = true;
        } else {
            heading = screen->estimatedHeading(geoCoord.getLatitude() * 1e-7, geoCoord.getLongitude() * 1e-7);
            validHeading = !isnan(heading);
        }
    }

    // If GPS is off, no need to display these parts
    if (strcmp(displayLine, "GPS off") != 0 && strcmp(displayLine, "No GPS") != 0) {
        /* MUST BE MOVED TO CLOCK SCREEN
            // === Second Row: Date ===
            uint32_t rtc_sec = getValidTime(RTCQuality::RTCQualityDevice, true);
            char datetimeStr[25];
            bool showTime = false; // set to true for full datetime
            UIRenderer::formatDateTime(datetimeStr, sizeof(datetimeStr), rtc_sec, display, showTime);
            char fullLine[40];
            snprintf(fullLine, sizeof(fullLine), " Date: %s", datetimeStr);
#if !defined(M5STACK_UNITC6L)
            display->drawString(0, getTextPositions(display)[line++], fullLine);
#endif
        */

        // === Second Row: Last GPS Fix ===
        if (gpsStatus->getLastFixMillis() > 0) {
            uint32_t delta = (millis() - gpsStatus->getLastFixMillis()) / 1000; // seconds since last fix
            uint32_t days = delta / 86400;
            uint32_t hours = (delta % 86400) / 3600;
            uint32_t mins = (delta % 3600) / 60;
            uint32_t secs = delta % 60;

            char buf[32];
#if defined(USE_EINK)
            // E-Ink: skip seconds, show only days/hours/mins
            if (days > 0) {
                snprintf(buf, sizeof(buf), " Last: %ud %uh", days, hours);
            } else if (hours > 0) {
                snprintf(buf, sizeof(buf), " Last: %uh %um", hours, mins);
            } else {
                snprintf(buf, sizeof(buf), " Last: %um", mins);
            }
#else
            // Non E-Ink: include seconds where useful
            if (days > 0) {
                snprintf(buf, sizeof(buf), " Last: %ud %uh", days, hours);
            } else if (hours > 0) {
                snprintf(buf, sizeof(buf), " Last: %uh %um", hours, mins);
            } else if (mins > 0) {
                snprintf(buf, sizeof(buf), " Last: %um %us", mins, secs);
            } else {
                snprintf(buf, sizeof(buf), " Last: %us", secs);
            }
#endif

            display->drawString(0, getTextPositions(display)[line++], buf);
        } else {
            display->drawString(0, getTextPositions(display)[line++], " Last: ?");
        }

        // === Third Row: Latitude ===
        char latStr[32];
#if defined(M5STACK_UNITC6L)
        snprintf(latStr, sizeof(latStr), "Lat:%.5f", geoCoord.getLatitude() * 1e-7);
        display->drawString(x, getTextPositions(display)[line++] + 2, latStr);
#else
        snprintf(latStr, sizeof(latStr), " Lat: %.5f", geoCoord.getLatitude() * 1e-7);
        // === Second Row: Last GPS Fix ===
        if (gpsStatus->getLastFixMillis() > 0) {
            uint32_t delta = (millis() - gpsStatus->getLastFixMillis()) / 1000; // seconds since last fix
            uint32_t days = delta / 86400;
            uint32_t hours = (delta % 86400) / 3600;
            uint32_t mins = (delta % 3600) / 60;
            uint32_t secs = delta % 60;

            char buf[32];
#if defined(USE_EINK)
            // E-Ink: skip seconds, show only days/hours/mins
            if (days > 0) {
                snprintf(buf, sizeof(buf), " Last: %ud %uh", days, hours);
            } else if (hours > 0) {
                snprintf(buf, sizeof(buf), " Last: %uh %um", hours, mins);
            } else {
                snprintf(buf, sizeof(buf), " Last: %um", mins);
            }
#else
            // Non E-Ink: include seconds where useful
            if (days > 0) {
                snprintf(buf, sizeof(buf), "Last: %ud %uh", days, hours);
            } else if (hours > 0) {
                snprintf(buf, sizeof(buf), "Last: %uh %um", hours, mins);
            } else if (mins > 0) {
                snprintf(buf, sizeof(buf), "Last: %um %us", mins, secs);
            } else {
                snprintf(buf, sizeof(buf), "Last: %us", secs);
            }
#endif

            display->drawString(0, getTextPositions(display)[line++], buf);
        } else {
            display->drawString(0, getTextPositions(display)[line++], "Last: ?");
        }

        // === Third Row: Line 1 GPS Info ===
        UIRenderer::drawGpsCoordinates(display, x, getTextPositions(display)[line++], gpsStatus, "line1");

        if (config.display.gps_format != meshtastic_Config_DisplayConfig_GpsCoordinateFormat_OLC) {
            // === Fourth Row: Line 2 GPS Info ===
            UIRenderer::drawGpsCoordinates(display, x, getTextPositions(display)[line++], gpsStatus, "line2");
        }
        // === Third Row: Latitude ===
        char latStr[32];
        snprintf(latStr, sizeof(latStr), "Lat: %.5f", geoCoord.getLatitude() * 1e-7);
        display->drawString(x, getTextPositions(display)[line++], latStr);
#endif

        // === Fourth Row: Longitude ===
        char lonStr[32];
#if defined(M5STACK_UNITC6L)
        snprintf(lonStr, sizeof(lonStr), "Lon:%.3f", geoCoord.getLongitude() * 1e-7);
        display->drawString(x, getTextPositions(display)[line++] + 4, lonStr);
#else
        snprintf(lonStr, sizeof(lonStr), " Lon: %.5f", geoCoord.getLongitude() * 1e-7);
        snprintf(lonStr, sizeof(lonStr), "Lon: %.5f", geoCoord.getLongitude() * 1e-7);
        display->drawString(x, getTextPositions(display)[line++], lonStr);

        // === Fourth/Fifth Row: Altitude ===
        char DisplayLineTwo[32] = {0};
        int32_t alt = (strcmp(displayLine, "Phone GPS") == 0 && ourNode && nodeDB->hasValidPosition(ourNode))
                          ? ourNode->position.altitude
                          : geoCoord.getAltitude();
        if (config.display.units == meshtastic_Config_DisplayConfig_DisplayUnits_IMPERIAL) {
            snprintf(DisplayLineTwo, sizeof(DisplayLineTwo), "Alt: %.0fft", geoCoord.getAltitude() * METERS_TO_FEET);
        } else {
            snprintf(DisplayLineTwo, sizeof(DisplayLineTwo), "Alt: %.0im", geoCoord.getAltitude());
        }
        display->drawString(x, getTextPositions(display)[line++], DisplayLineTwo);
#endif
    }
#if !defined(M5STACK_UNITC6L)
    // === Draw Compass if heading is valid ===
    if (validHeading) {
        // --- Compass Rendering: landscape (wide) screens use original side-aligned logic ---
        if (SCREEN_WIDTH > SCREEN_HEIGHT) {
            const int16_t topY = getTextPositions(display)[1];
            const int16_t bottomY = SCREEN_HEIGHT - (FONT_HEIGHT_SMALL - 1); // nav row height
            const int16_t usableHeight = bottomY - topY - 5;

            int16_t compassRadius = usableHeight / 2;
            if (compassRadius < 8)
                compassRadius = 8;
            const int16_t compassDiam = compassRadius * 2;
            const int16_t compassX = x + SCREEN_WIDTH - compassRadius - 8;

            // Center vertically and nudge down slightly to keep "N" clear of header
            const int16_t compassY = topY + (usableHeight / 2) + ((FONT_HEIGHT_SMALL - 1) / 2) + 2;

            CompassRenderer::drawNodeHeading(display, compassX, compassY, compassDiam, -heading);
            display->drawCircle(compassX, compassY, compassRadius);

            // "N" label
            float northAngle = 0;
            if (uiconfig.compass_mode != meshtastic_CompassMode_FIXED_RING)
                northAngle = -heading;
            float radius = compassRadius;
            int16_t nX = compassX + (radius - 1) * sin(northAngle);
            int16_t nY = compassY - (radius - 1) * cos(northAngle);
            int16_t nLabelWidth = display->getStringWidth("N") + 2;
            int16_t nLabelHeightBox = FONT_HEIGHT_SMALL + 1;

            display->setColor(BLACK);
            display->fillRect(nX - nLabelWidth / 2, nY - nLabelHeightBox / 2, nLabelWidth, nLabelHeightBox);
            display->setColor(WHITE);
            display->setFont(FONT_SMALL);
            display->setTextAlignment(TEXT_ALIGN_CENTER);
            display->drawString(nX, nY - FONT_HEIGHT_SMALL / 2, "N");
        } else {
            // Portrait or square: put compass at the bottom and centered, scaled to fit available space
            // For E-Ink screens, account for navigation bar at the bottom!
            int yBelowContent = getTextPositions(display)[5] + FONT_HEIGHT_SMALL + 2;
            const int margin = 4;
            int availableHeight =
#if defined(USE_EINK)
                SCREEN_HEIGHT - yBelowContent - 24; // Leave extra space for nav bar on E-Ink
#else
                SCREEN_HEIGHT - yBelowContent - margin;
#endif

            if (availableHeight < FONT_HEIGHT_SMALL * 2)
                return;

            int compassRadius = availableHeight / 2;
            if (compassRadius < 8)
                compassRadius = 8;
            if (compassRadius * 2 > SCREEN_WIDTH - 16)
                compassRadius = (SCREEN_WIDTH - 16) / 2;

            int compassX = x + SCREEN_WIDTH / 2;
            int compassY = yBelowContent + availableHeight / 2;

            CompassRenderer::drawNodeHeading(display, compassX, compassY, compassRadius * 2, -heading);
            display->drawCircle(compassX, compassY, compassRadius);

            // "N" label
            float northAngle = 0;
            if (uiconfig.compass_mode != meshtastic_CompassMode_FIXED_RING)
                northAngle = -heading;
            float radius = compassRadius;
            int16_t nX = compassX + (radius - 1) * sin(northAngle);
            int16_t nY = compassY - (radius - 1) * cos(northAngle);
            int16_t nLabelWidth = display->getStringWidth("N") + 2;
            int16_t nLabelHeightBox = FONT_HEIGHT_SMALL + 1;

            display->setColor(BLACK);
            display->fillRect(nX - nLabelWidth / 2, nY - nLabelHeightBox / 2, nLabelWidth, nLabelHeightBox);
            display->setColor(WHITE);
            display->setFont(FONT_SMALL);
            display->setTextAlignment(TEXT_ALIGN_CENTER);
            display->drawString(nX, nY - FONT_HEIGHT_SMALL / 2, "N");
        }
    }
#endif
#endif
}

#ifdef USERPREFS_OEM_TEXT

void UIRenderer::drawOEMIconScreen(const char *upperMsg, OLEDDisplay *display, OLEDDisplayUiState *state, int16_t x, int16_t y)
{
    static const uint8_t xbm[] = USERPREFS_OEM_IMAGE_DATA;
    if (isHighResolution) {
        display->drawXbm(x + (SCREEN_WIDTH - USERPREFS_OEM_IMAGE_WIDTH) / 2,
                         y + (SCREEN_HEIGHT - FONT_HEIGHT_MEDIUM - USERPREFS_OEM_IMAGE_HEIGHT) / 2 + 2, USERPREFS_OEM_IMAGE_WIDTH,
                         USERPREFS_OEM_IMAGE_HEIGHT, xbm);
    } else {

        display->drawXbm(x + (SCREEN_WIDTH - USERPREFS_OEM_IMAGE_WIDTH) / 2,
                         y + (SCREEN_HEIGHT - USERPREFS_OEM_IMAGE_HEIGHT) / 2 + 2, USERPREFS_OEM_IMAGE_WIDTH,
                         USERPREFS_OEM_IMAGE_HEIGHT, xbm);
    }

    switch (USERPREFS_OEM_FONT_SIZE) {
    case 0:
        display->setFont(FONT_SMALL);
        break;
    case 2:
        display->setFont(FONT_LARGE);
        break;
    default:
        display->setFont(FONT_MEDIUM);
        break;
    }

    display->setTextAlignment(TEXT_ALIGN_LEFT);
    const char *title = USERPREFS_OEM_TEXT;
    if (isHighResolution) {
        display->drawString(x + getStringCenteredX(title), y + SCREEN_HEIGHT - FONT_HEIGHT_MEDIUM, title);
    }
    display->setFont(FONT_SMALL);

    // Draw region in upper left
    if (upperMsg)
        display->drawString(x + 0, y + 0, upperMsg);

    // Draw version and shortname in upper right
    char buf[25];
    snprintf(buf, sizeof(buf), "%s\n%s", xstr(APP_VERSION_SHORT), haveGlyphs(owner.short_name) ? owner.short_name : "");

    display->setTextAlignment(TEXT_ALIGN_RIGHT);
    display->drawString(x + SCREEN_WIDTH, y + 0, buf);
    screen->forceDisplay();

    display->setTextAlignment(TEXT_ALIGN_LEFT); // Restore left align, just to be kind to any other unsuspecting code
}

void UIRenderer::drawOEMBootScreen(OLEDDisplay *display, OLEDDisplayUiState *state, int16_t x, int16_t y)
{
    // Draw region in upper left
    const char *region = myRegion ? myRegion->name : NULL;
    drawOEMIconScreen(region, display, state, x, y);
}

#endif

// Navigation bar overlay implementation
static int8_t lastFrameIndex = -1;
static uint32_t lastFrameChangeTime = 0;
constexpr uint32_t ICON_DISPLAY_DURATION_MS = 2000;

void UIRenderer::drawNavigationBar(OLEDDisplay *display, OLEDDisplayUiState *state)
{
    int currentFrame = state->currentFrame;

    // Detect frame change and record time
    if (currentFrame != lastFrameIndex) {
        lastFrameIndex = currentFrame;
        lastFrameChangeTime = millis();
    }

    const int iconSize = isHighResolution ? 16 : 8;
    const int spacing = isHighResolution ? 8 : 4;
    const int bigOffset = isHighResolution ? 1 : 0;

    const size_t totalIcons = screen->indicatorIcons.size();
    if (totalIcons == 0)
        return;

    const size_t iconsPerPage = (SCREEN_WIDTH + spacing) / (iconSize + spacing);
    const size_t currentPage = currentFrame / iconsPerPage;
    const size_t pageStart = currentPage * iconsPerPage;
    const size_t pageEnd = min(pageStart + iconsPerPage, totalIcons);

    const int totalWidth = (pageEnd - pageStart) * iconSize + (pageEnd - pageStart - 1) * spacing;
    const int xStart = (SCREEN_WIDTH - totalWidth) / 2;

    // Only show bar briefly after switching frames
    static uint32_t navBarLastShown = 0;
    static bool cosmeticRefreshDone = false;

    bool navBarVisible = millis() - lastFrameChangeTime <= ICON_DISPLAY_DURATION_MS;
    int y = navBarVisible ? (SCREEN_HEIGHT - iconSize - 1) : SCREEN_HEIGHT;

#if defined(USE_EINK)
    static bool navBarPrevVisible = false;

    if (navBarVisible && !navBarPrevVisible) {
        EINK_ADD_FRAMEFLAG(display, DEMAND_FAST); // Fast refresh when showing nav bar
        cosmeticRefreshDone = false;
        navBarLastShown = millis();
    }

    if (!navBarVisible && navBarPrevVisible) {
        EINK_ADD_FRAMEFLAG(display, DEMAND_FAST); // Fast refresh when hiding nav bar
        navBarLastShown = millis();               // Mark when it disappeared
    }

    if (!navBarVisible && navBarLastShown != 0 && !cosmeticRefreshDone) {
        if (millis() - navBarLastShown > 10000) {  // 10s after hidden
            EINK_ADD_FRAMEFLAG(display, COSMETIC); // One-time ghost cleanup
            cosmeticRefreshDone = true;
        }
    }

    navBarPrevVisible = navBarVisible;
#endif

    // Pre-calculate bounding rect
    const int rectX = xStart - 2 - bigOffset;
    const int rectWidth = totalWidth + 4 + (bigOffset * 2);
    const int rectHeight = iconSize + 6;

    // Clear background and draw border
    display->setColor(BLACK);
    display->fillRect(rectX + 1, y - 2, rectWidth - 2, rectHeight - 2);
    display->setColor(WHITE);
    display->drawRect(rectX, y - 2, rectWidth, rectHeight);

    // Icon drawing loop for the current page
    for (size_t i = pageStart; i < pageEnd; ++i) {
        const uint8_t *icon = screen->indicatorIcons[i];
        const int x = xStart + (i - pageStart) * (iconSize + spacing);
        const bool isActive = (i == static_cast<size_t>(currentFrame));

        if (isActive) {
            display->setColor(WHITE);
            display->fillRect(x - 2, y - 2, iconSize + 4, iconSize + 4);
            display->setColor(BLACK);
        }

        if (isHighResolution) {
            NodeListRenderer::drawScaledXBitmap16x16(x, y, 8, 8, icon, display);
        } else {
            display->drawXbm(x, y, iconSize, iconSize, icon);
        }

        if (isActive) {
            display->setColor(WHITE);
        }
    }
    // Knock the corners off the square
    display->setColor(BLACK);
    display->drawRect(rectX, y - 2, 1, 1);
    display->drawRect(rectX + rectWidth - 1, y - 2, 1, 1);
    display->setColor(WHITE);
}

void UIRenderer::drawFrameText(OLEDDisplay *display, OLEDDisplayUiState *state, int16_t x, int16_t y, const char *message)
{
    uint16_t x_offset = display->width() / 2;
    display->setTextAlignment(TEXT_ALIGN_CENTER);
    display->setFont(FONT_MEDIUM);
    display->drawString(x_offset + x, 26 + y, message);
}

std::string UIRenderer::drawTimeDelta(uint32_t days, uint32_t hours, uint32_t minutes, uint32_t seconds)
{
    std::string uptime;

    if (days > (HOURS_IN_MONTH * 6))
        uptime = "?";
    else if (days >= 2)
        uptime = std::to_string(days) + "d";
    else if (hours >= 2)
        uptime = std::to_string(hours) + "h";
    else if (minutes >= 1)
        uptime = std::to_string(minutes) + "m";
    else
        uptime = std::to_string(seconds) + "s";
    return uptime;
}

} // namespace graphics

#endif // HAS_SCREEN<|MERGE_RESOLUTION|>--- conflicted
+++ resolved
@@ -132,29 +132,6 @@
 
         geoCoord.updateCoords(int32_t(gps->getLatitude()), int32_t(gps->getLongitude()), int32_t(gps->getAltitude()));
 
-<<<<<<< HEAD
-        //fw+ enum moved to DeviceUIConfig in newer protos
-        if (gpsFormat != meshtastic_DeviceUIConfig_GpsCoordinateFormat_DMS) {
-            char coordinateLine[22];
-            if (gpsFormat == meshtastic_DeviceUIConfig_GpsCoordinateFormat_DEC) { // Decimal Degrees
-                snprintf(coordinateLine, sizeof(coordinateLine), "%f %f", geoCoord.getLatitude() * 1e-7,
-                         geoCoord.getLongitude() * 1e-7);
-            } else if (gpsFormat == meshtastic_DeviceUIConfig_GpsCoordinateFormat_UTM) { // Universal Transverse Mercator
-                snprintf(coordinateLine, sizeof(coordinateLine), "%2i%1c %06u %07u", geoCoord.getUTMZone(), geoCoord.getUTMBand(),
-                         geoCoord.getUTMEasting(), geoCoord.getUTMNorthing());
-            } else if (gpsFormat == meshtastic_DeviceUIConfig_GpsCoordinateFormat_MGRS) { // Military Grid Reference System
-                snprintf(coordinateLine, sizeof(coordinateLine), "%2i%1c %1c%1c %05u %05u", geoCoord.getMGRSZone(),
-                         geoCoord.getMGRSBand(), geoCoord.getMGRSEast100k(), geoCoord.getMGRSNorth100k(),
-                         geoCoord.getMGRSEasting(), geoCoord.getMGRSNorthing());
-            } else if (gpsFormat == meshtastic_DeviceUIConfig_GpsCoordinateFormat_OLC) { // Open Location Code
-                geoCoord.getOLCCode(coordinateLine);
-            } else if (gpsFormat == meshtastic_DeviceUIConfig_GpsCoordinateFormat_OSGR) { // Ordnance Survey Grid Reference
-                if (geoCoord.getOSGRE100k() == 'I' || geoCoord.getOSGRN100k() == 'I') // OSGR is only valid around the UK region
-                    snprintf(coordinateLine, sizeof(coordinateLine), "%s", "Out of Boundary");
-                else
-                    snprintf(coordinateLine, sizeof(coordinateLine), "%1c%1c %05u %05u", geoCoord.getOSGRE100k(),
-                             geoCoord.getOSGRN100k(), geoCoord.getOSGREasting(), geoCoord.getOSGRNorthing());
-=======
         if (gpsFormat != meshtastic_Config_DisplayConfig_GpsCoordinateFormat_DMS) {
             char coordinateLine_1[22];
             char coordinateLine_2[22];
@@ -183,7 +160,6 @@
                     snprintf(coordinateLine_2, sizeof(coordinateLine_2), "%05u E %05u N", geoCoord.getOSGREasting(),
                              geoCoord.getOSGRNorthing());
                 }
->>>>>>> 42fbb62f
             }
 
             if (strcmp(mode, "line1") == 0) {
@@ -197,6 +173,40 @@
                 }
             }
 
+        //fw+ enum moved to DeviceUIConfig in newer protos
+        if (gpsFormat != meshtastic_DeviceUIConfig_GpsCoordinateFormat_DMS) {
+            char coordinateLine[22];
+            if (gpsFormat == meshtastic_DeviceUIConfig_GpsCoordinateFormat_DEC) { // Decimal Degrees
+                snprintf(coordinateLine, sizeof(coordinateLine), "%f %f", geoCoord.getLatitude() * 1e-7,
+                         geoCoord.getLongitude() * 1e-7);
+            } else if (gpsFormat == meshtastic_DeviceUIConfig_GpsCoordinateFormat_UTM) { // Universal Transverse Mercator
+                snprintf(coordinateLine, sizeof(coordinateLine), "%2i%1c %06u %07u", geoCoord.getUTMZone(), geoCoord.getUTMBand(),
+                         geoCoord.getUTMEasting(), geoCoord.getUTMNorthing());
+            } else if (gpsFormat == meshtastic_DeviceUIConfig_GpsCoordinateFormat_MGRS) { // Military Grid Reference System
+                snprintf(coordinateLine, sizeof(coordinateLine), "%2i%1c %1c%1c %05u %05u", geoCoord.getMGRSZone(),
+                         geoCoord.getMGRSBand(), geoCoord.getMGRSEast100k(), geoCoord.getMGRSNorth100k(),
+                         geoCoord.getMGRSEasting(), geoCoord.getMGRSNorthing());
+            } else if (gpsFormat == meshtastic_DeviceUIConfig_GpsCoordinateFormat_OLC) { // Open Location Code
+                geoCoord.getOLCCode(coordinateLine);
+            } else if (gpsFormat == meshtastic_DeviceUIConfig_GpsCoordinateFormat_OSGR) { // Ordnance Survey Grid Reference
+                if (geoCoord.getOSGRE100k() == 'I' || geoCoord.getOSGRN100k() == 'I') // OSGR is only valid around the UK region
+                    snprintf(coordinateLine, sizeof(coordinateLine), "%s", "Out of Boundary");
+                else
+                    snprintf(coordinateLine, sizeof(coordinateLine), "%1c%1c %05u %05u", geoCoord.getOSGRE100k(),
+                             geoCoord.getOSGRN100k(), geoCoord.getOSGREasting(), geoCoord.getOSGRNorthing());
+            }
+
+            // If fixed position, display text "Fixed GPS" alternating with the coordinates.
+            if (config.position.fixed_position) {
+                if ((millis() / 10000) % 2) {
+                    display->drawString(x + (display->getWidth() - (display->getStringWidth(coordinateLine))) / 2, y,
+                                        coordinateLine);
+                } else {
+                    display->drawString(x + (display->getWidth() - (display->getStringWidth("Fixed GPS"))) / 2, y, "Fixed GPS");
+                }
+            } else {
+                display->drawString(x + (display->getWidth() - (display->getStringWidth(coordinateLine))) / 2, y, coordinateLine);
+            }
         } else {
             char coordinateLine_1[22];
             char coordinateLine_2[22];
@@ -1038,62 +1048,6 @@
 
     // If GPS is off, no need to display these parts
     if (strcmp(displayLine, "GPS off") != 0 && strcmp(displayLine, "No GPS") != 0) {
-        /* MUST BE MOVED TO CLOCK SCREEN
-            // === Second Row: Date ===
-            uint32_t rtc_sec = getValidTime(RTCQuality::RTCQualityDevice, true);
-            char datetimeStr[25];
-            bool showTime = false; // set to true for full datetime
-            UIRenderer::formatDateTime(datetimeStr, sizeof(datetimeStr), rtc_sec, display, showTime);
-            char fullLine[40];
-            snprintf(fullLine, sizeof(fullLine), " Date: %s", datetimeStr);
-#if !defined(M5STACK_UNITC6L)
-            display->drawString(0, getTextPositions(display)[line++], fullLine);
-#endif
-        */
-
-        // === Second Row: Last GPS Fix ===
-        if (gpsStatus->getLastFixMillis() > 0) {
-            uint32_t delta = (millis() - gpsStatus->getLastFixMillis()) / 1000; // seconds since last fix
-            uint32_t days = delta / 86400;
-            uint32_t hours = (delta % 86400) / 3600;
-            uint32_t mins = (delta % 3600) / 60;
-            uint32_t secs = delta % 60;
-
-            char buf[32];
-#if defined(USE_EINK)
-            // E-Ink: skip seconds, show only days/hours/mins
-            if (days > 0) {
-                snprintf(buf, sizeof(buf), " Last: %ud %uh", days, hours);
-            } else if (hours > 0) {
-                snprintf(buf, sizeof(buf), " Last: %uh %um", hours, mins);
-            } else {
-                snprintf(buf, sizeof(buf), " Last: %um", mins);
-            }
-#else
-            // Non E-Ink: include seconds where useful
-            if (days > 0) {
-                snprintf(buf, sizeof(buf), " Last: %ud %uh", days, hours);
-            } else if (hours > 0) {
-                snprintf(buf, sizeof(buf), " Last: %uh %um", hours, mins);
-            } else if (mins > 0) {
-                snprintf(buf, sizeof(buf), " Last: %um %us", mins, secs);
-            } else {
-                snprintf(buf, sizeof(buf), " Last: %us", secs);
-            }
-#endif
-
-            display->drawString(0, getTextPositions(display)[line++], buf);
-        } else {
-            display->drawString(0, getTextPositions(display)[line++], " Last: ?");
-        }
-
-        // === Third Row: Latitude ===
-        char latStr[32];
-#if defined(M5STACK_UNITC6L)
-        snprintf(latStr, sizeof(latStr), "Lat:%.5f", geoCoord.getLatitude() * 1e-7);
-        display->drawString(x, getTextPositions(display)[line++] + 2, latStr);
-#else
-        snprintf(latStr, sizeof(latStr), " Lat: %.5f", geoCoord.getLatitude() * 1e-7);
         // === Second Row: Last GPS Fix ===
         if (gpsStatus->getLastFixMillis() > 0) {
             uint32_t delta = (millis() - gpsStatus->getLastFixMillis()) / 1000; // seconds since last fix
@@ -1130,16 +1084,13 @@
             display->drawString(0, getTextPositions(display)[line++], "Last: ?");
         }
 
-        // === Third Row: Line 1 GPS Info ===
-        UIRenderer::drawGpsCoordinates(display, x, getTextPositions(display)[line++], gpsStatus, "line1");
-
-        if (config.display.gps_format != meshtastic_Config_DisplayConfig_GpsCoordinateFormat_OLC) {
-            // === Fourth Row: Line 2 GPS Info ===
-            UIRenderer::drawGpsCoordinates(display, x, getTextPositions(display)[line++], gpsStatus, "line2");
-        }
         // === Third Row: Latitude ===
         char latStr[32];
-        snprintf(latStr, sizeof(latStr), "Lat: %.5f", geoCoord.getLatitude() * 1e-7);
+#if defined(M5STACK_UNITC6L)
+        snprintf(latStr, sizeof(latStr), "Lat:%.5f", geoCoord.getLatitude() * 1e-7);
+        display->drawString(x, getTextPositions(display)[line++] + 2, latStr);
+#else
+        snprintf(latStr, sizeof(latStr), " Lat: %.5f", geoCoord.getLatitude() * 1e-7);
         display->drawString(x, getTextPositions(display)[line++], latStr);
 #endif
 
@@ -1150,7 +1101,6 @@
         display->drawString(x, getTextPositions(display)[line++] + 4, lonStr);
 #else
         snprintf(lonStr, sizeof(lonStr), " Lon: %.5f", geoCoord.getLongitude() * 1e-7);
-        snprintf(lonStr, sizeof(lonStr), "Lon: %.5f", geoCoord.getLongitude() * 1e-7);
         display->drawString(x, getTextPositions(display)[line++], lonStr);
 
         // === Fourth/Fifth Row: Altitude ===
@@ -1248,7 +1198,6 @@
             display->drawString(nX, nY - FONT_HEIGHT_SMALL / 2, "N");
         }
     }
-#endif
 #endif
 }
 
