#include "configuration.h"
#if HAS_SCREEN
#include "ClockRenderer.h"
#include "NodeDB.h"
#include "configuration.h"
#include "gps/GeoCoord.h"
#include "gps/RTC.h"
#include "graphics/ScreenFonts.h"
#include "graphics/SharedUIDisplay.h"
#include "graphics/emotes.h"
#include "graphics/images.h"
#include "main.h"

#if !MESHTASTIC_EXCLUDE_BLUETOOTH
#include "nimble/NimbleBluetooth.h"
#endif

namespace graphics
{

namespace ClockRenderer
{

void drawSegmentedDisplayColon(OLEDDisplay *display, int x, int y, float scale)
{
    uint16_t segmentWidth = SEGMENT_WIDTH * scale;
    uint16_t segmentHeight = SEGMENT_HEIGHT * scale;

    uint16_t cellHeight = (segmentWidth * 2) + (segmentHeight * 3) + 8;

    uint16_t topAndBottomX = x + (4 * scale);

    uint16_t quarterCellHeight = cellHeight / 4;

    uint16_t topY = y + quarterCellHeight;
    uint16_t bottomY = y + (quarterCellHeight * 3);

    display->fillRect(topAndBottomX, topY, segmentHeight, segmentHeight);
    display->fillRect(topAndBottomX, bottomY, segmentHeight, segmentHeight);
}

void drawSegmentedDisplayCharacter(OLEDDisplay *display, int x, int y, uint8_t number, float scale)
{
    // the numbers 0-9, each expressed as an array of seven boolean (0|1) values encoding the on/off state of
    // segment {innerIndex + 1}
    // e.g., to display the numeral '0', segments 1-6 are on, and segment 7 is off.
    uint8_t numbers[10][7] = {
        {1, 1, 1, 1, 1, 1, 0}, // 0          Display segment key
        {0, 1, 1, 0, 0, 0, 0}, // 1                   1
        {1, 1, 0, 1, 1, 0, 1}, // 2                  ___
        {1, 1, 1, 1, 0, 0, 1}, // 3              6  |   | 2
        {0, 1, 1, 0, 0, 1, 1}, // 4                 |_7̲_|
        {1, 0, 1, 1, 0, 1, 1}, // 5              5  |   | 3
        {1, 0, 1, 1, 1, 1, 1}, // 6                 |___|
        {1, 1, 1, 0, 0, 1, 0}, // 7
        {1, 1, 1, 1, 1, 1, 1}, // 8                   4
        {1, 1, 1, 1, 0, 1, 1}, // 9
    };

    // the width and height of each segment's central rectangle:
    //             _____________________
    //           ⋰|  (only this part,  |⋱
    //         ⋰  |   not including    |  ⋱
    //         ⋱  |   the triangles    |  ⋰
    //           ⋱|    on the ends)    |⋰
    //             ‾‾‾‾‾‾‾‾‾‾‾‾‾‾‾‾‾‾‾‾‾

    uint16_t segmentWidth = SEGMENT_WIDTH * scale;
    uint16_t segmentHeight = SEGMENT_HEIGHT * scale;

    // segment x and y coordinates
    uint16_t segmentOneX = x + segmentHeight + 2;
    uint16_t segmentOneY = y;

    uint16_t segmentTwoX = segmentOneX + segmentWidth + 2;
    uint16_t segmentTwoY = segmentOneY + segmentHeight + 2;

    uint16_t segmentThreeX = segmentTwoX;
    uint16_t segmentThreeY = segmentTwoY + segmentWidth + 2 + segmentHeight + 2;

    uint16_t segmentFourX = segmentOneX;
    uint16_t segmentFourY = segmentThreeY + segmentWidth + 2;

    uint16_t segmentFiveX = x;
    uint16_t segmentFiveY = segmentThreeY;

    uint16_t segmentSixX = x;
    uint16_t segmentSixY = segmentTwoY;

    uint16_t segmentSevenX = segmentOneX;
    uint16_t segmentSevenY = segmentTwoY + segmentWidth + 2;

    if (numbers[number][0]) {
        graphics::ClockRenderer::drawHorizontalSegment(display, segmentOneX, segmentOneY, segmentWidth, segmentHeight);
    }

    if (numbers[number][1]) {
        graphics::ClockRenderer::drawVerticalSegment(display, segmentTwoX, segmentTwoY, segmentWidth, segmentHeight);
    }

    if (numbers[number][2]) {
        graphics::ClockRenderer::drawVerticalSegment(display, segmentThreeX, segmentThreeY, segmentWidth, segmentHeight);
    }

    if (numbers[number][3]) {
        graphics::ClockRenderer::drawHorizontalSegment(display, segmentFourX, segmentFourY, segmentWidth, segmentHeight);
    }

    if (numbers[number][4]) {
        graphics::ClockRenderer::drawVerticalSegment(display, segmentFiveX, segmentFiveY, segmentWidth, segmentHeight);
    }

    if (numbers[number][5]) {
        graphics::ClockRenderer::drawVerticalSegment(display, segmentSixX, segmentSixY, segmentWidth, segmentHeight);
    }

    if (numbers[number][6]) {
        graphics::ClockRenderer::drawHorizontalSegment(display, segmentSevenX, segmentSevenY, segmentWidth, segmentHeight);
    }
}

void drawHorizontalSegment(OLEDDisplay *display, int x, int y, int width, int height)
{
    int halfHeight = height / 2;

    // draw central rectangle
    display->fillRect(x, y, width, height);

    // draw end triangles
    display->fillTriangle(x, y, x, y + height - 1, x - halfHeight, y + halfHeight);

    display->fillTriangle(x + width, y, x + width + halfHeight, y + halfHeight, x + width, y + height - 1);
}

void drawVerticalSegment(OLEDDisplay *display, int x, int y, int width, int height)
{
    int halfHeight = height / 2;

    // draw central rectangle
    display->fillRect(x, y, height, width);

    // draw end triangles
    display->fillTriangle(x + halfHeight, y - halfHeight, x + height - 1, y, x, y);

    display->fillTriangle(x, y + width, x + height - 1, y + width, x + halfHeight, y + width + halfHeight);
}

/*
void drawWatchFaceToggleButton(OLEDDisplay *display, int16_t x, int16_t y, bool digitalMode, float scale)
{
    uint16_t segmentWidth = SEGMENT_WIDTH * scale;
    uint16_t segmentHeight = SEGMENT_HEIGHT * scale;

    if (digitalMode) {
        uint16_t radius = (segmentWidth + (segmentHeight * 2) + 4) / 2;
        uint16_t centerX = (x + segmentHeight + 2) + (radius / 2);
        uint16_t centerY = (y + segmentHeight + 2) + (radius / 2);

        display->drawCircle(centerX, centerY, radius);
        display->drawCircle(centerX, centerY, radius + 1);
        display->drawLine(centerX, centerY, centerX, centerY - radius + 3);
        display->drawLine(centerX, centerY, centerX + radius - 3, centerY);
    } else {
        uint16_t segmentOneX = x + segmentHeight + 2;
        uint16_t segmentOneY = y;

        uint16_t segmentTwoX = segmentOneX + segmentWidth + 2;
        uint16_t segmentTwoY = segmentOneY + segmentHeight + 2;

        uint16_t segmentThreeX = segmentOneX;
        uint16_t segmentThreeY = segmentTwoY + segmentWidth + 2;

        uint16_t segmentFourX = x;
        uint16_t segmentFourY = y + segmentHeight + 2;

        drawHorizontalSegment(display, segmentOneX, segmentOneY, segmentWidth, segmentHeight);
        drawVerticalSegment(display, segmentTwoX, segmentTwoY, segmentWidth, segmentHeight);
        drawHorizontalSegment(display, segmentThreeX, segmentThreeY, segmentWidth, segmentHeight);
        drawVerticalSegment(display, segmentFourX, segmentFourY, segmentWidth, segmentHeight);
    }
}
*/
// Draw a digital clock
void drawDigitalClockFrame(OLEDDisplay *display, OLEDDisplayUiState *state, int16_t x, int16_t y)
{
    display->clear();
    display->setTextAlignment(TEXT_ALIGN_LEFT);

    // === Set Title, Blank for Clock
    const char *titleStr = "";
    // === Header ===
<<<<<<< HEAD
    graphics::drawCommonHeader(display, x, y, titleStr, true, true);
=======
    graphics::drawCommonHeader(display, x, y, titleStr, true);
    int line = 0;
>>>>>>> 6a92358b

#ifdef T_WATCH_S3
    if (nimbleBluetooth && nimbleBluetooth->isConnected()) {
        graphics::ClockRenderer::drawBluetoothConnectedIcon(display, display->getWidth() - 18, display->getHeight() - 14);
    }
#endif

    uint32_t rtc_sec = getValidTime(RTCQuality::RTCQualityDevice, true); // Display local timezone
    char timeString[16];
    int hour = 0;
    int minute = 0;
    int second = 0;
    if (rtc_sec > 0) {
        long hms = rtc_sec % SEC_PER_DAY;
        hms = (hms + SEC_PER_DAY) % SEC_PER_DAY;

        hour = hms / SEC_PER_HOUR;
        minute = (hms % SEC_PER_HOUR) / SEC_PER_MIN;
        second = (hms % SEC_PER_HOUR) % SEC_PER_MIN; // or hms % SEC_PER_MIN
    }

    bool isPM = hour >= 12;
    // hour = hour > 12 ? hour - 12 : hour;
    if (config.display.use_12h_clock) {
        hour %= 12;
        if (hour == 0)
            hour = 12;
        snprintf(timeString, sizeof(timeString), "%d:%02d", hour, minute);
    } else {
        snprintf(timeString, sizeof(timeString), "%02d:%02d", hour, minute);
    }

    // Format seconds string
    char secondString[8];
    snprintf(secondString, sizeof(secondString), "%02d", second);

#ifdef T_WATCH_S3
    float scale = 1.5;
#elif defined(CHATTER_2)
    float scale = 1.1;
#else
    float scale = 0.75;
    if (isHighResolution) {
        scale = 1.5;
    }
#endif

    uint16_t segmentWidth = SEGMENT_WIDTH * scale;
    uint16_t segmentHeight = SEGMENT_HEIGHT * scale;

    // calculate hours:minutes string width
    uint16_t timeStringWidth = strlen(timeString) * 5;

    for (uint8_t i = 0; i < strlen(timeString); i++) {
        char character = timeString[i];

        if (character == ':') {
            timeStringWidth += segmentHeight;
        } else {
            timeStringWidth += segmentWidth + (segmentHeight * 2) + 4;
        }
    }

    uint16_t hourMinuteTextX = (display->getWidth() / 2) - (timeStringWidth / 2);

    uint16_t startingHourMinuteTextX = hourMinuteTextX;

    uint16_t hourMinuteTextY = (display->getHeight() / 2) - (((segmentWidth * 2) + (segmentHeight * 3) + 8) / 2);

    // iterate over characters in hours:minutes string and draw segmented characters
    for (uint8_t i = 0; i < strlen(timeString); i++) {
        char character = timeString[i];

        if (character == ':') {
            drawSegmentedDisplayColon(display, hourMinuteTextX, hourMinuteTextY, scale);

            hourMinuteTextX += segmentHeight + 6;
        } else {
            drawSegmentedDisplayCharacter(display, hourMinuteTextX, hourMinuteTextY, character - '0', scale);

            hourMinuteTextX += segmentWidth + (segmentHeight * 2) + 4;
        }

        hourMinuteTextX += 5;
    }

    // draw seconds string
    display->setFont(FONT_SMALL);
    int xOffset = (isHighResolution) ? 0 : -1;
    if (hour >= 10) {
        xOffset += (isHighResolution) ? 32 : 18;
    }
    int yOffset = (isHighResolution) ? 3 : 1;
#ifdef SENSECAP_INDICATOR
    yOffset -= 3;
#endif
#ifdef T_DECK
    yOffset -= 5;
#endif
    if (config.display.use_12h_clock) {
        display->drawString(startingHourMinuteTextX + xOffset, (display->getHeight() - hourMinuteTextY) - yOffset - 2,
                            isPM ? "pm" : "am");
    }

#ifndef USE_EINK
    xOffset = (isHighResolution) ? 18 : 10;
    display->drawString(startingHourMinuteTextX + timeStringWidth - xOffset, (display->getHeight() - hourMinuteTextY) - yOffset,
                        secondString);
#endif

    // Display GPS derived date
    char datetimeStr[25];
    UIRenderer::formatDateTime(datetimeStr, sizeof(datetimeStr), rtc_sec, display, false);
    char fullLine[40];
    snprintf(fullLine, sizeof(fullLine), "%s", datetimeStr);
    yOffset = (isHighResolution) ? 12 : 1;
    display->drawString(startingHourMinuteTextX + timeStringWidth - display->getStringWidth(fullLine),
                        getTextPositions(display)[line] + yOffset, fullLine);
}

void drawBluetoothConnectedIcon(OLEDDisplay *display, int16_t x, int16_t y)
{
    display->drawFastImage(x, y, 18, 14, bluetoothConnectedIcon);
}

// Draw an analog clock
void drawAnalogClockFrame(OLEDDisplay *display, OLEDDisplayUiState *state, int16_t x, int16_t y)
{
    display->setTextAlignment(TEXT_ALIGN_LEFT);
    // === Set Title, Blank for Clock
    const char *titleStr = "";
    // === Header ===
<<<<<<< HEAD
    graphics::drawCommonHeader(display, x, y, titleStr, true, true);
=======
    graphics::drawCommonHeader(display, x, y, titleStr, true);
    int line = 0;
>>>>>>> 6a92358b

#ifdef T_WATCH_S3
    if (nimbleBluetooth && nimbleBluetooth->isConnected()) {
        drawBluetoothConnectedIcon(display, display->getWidth() - 18, display->getHeight() - 14);
    }
#endif
    // clock face center coordinates
    int16_t centerX = display->getWidth() / 2;
    int16_t centerY = display->getHeight() / 2;

    // clock face radius
    int16_t radius = 0;
    if (display->getHeight() < display->getWidth()) {
        radius = (display->getHeight() / 2) * 0.9;
    } else {
        radius = (display->getWidth() / 2) * 0.9;
    }
#ifdef T_WATCH_S3
    radius = (display->getWidth() / 2) * 0.8;
#endif

    // noon (0 deg) coordinates (outermost circle)
    int16_t noonX = centerX;
    int16_t noonY = centerY - radius;

    // second hand radius and y coordinate (outermost circle)
    int16_t secondHandNoonY = noonY + 1;

    // tick mark outer y coordinate; (first nested circle)
    int16_t tickMarkOuterNoonY = secondHandNoonY;

    // seconds tick mark inner y coordinate; (second nested circle)
    double secondsTickMarkInnerNoonY = (double)noonY + 4;
    if (isHighResolution) {
        secondsTickMarkInnerNoonY = (double)noonY + 8;
    }

    // hours tick mark inner y coordinate; (third nested circle)
    double hoursTickMarkInnerNoonY = (double)noonY + 6;
    if (isHighResolution) {
        hoursTickMarkInnerNoonY = (double)noonY + 16;
    }

    // minute hand y coordinate
    int16_t minuteHandNoonY = secondsTickMarkInnerNoonY + 4;

    // hour string y coordinate
    int16_t hourStringNoonY = minuteHandNoonY + 18;

    // hour hand radius and y coordinate
    int16_t hourHandRadius = radius * 0.35;
    if (isHighResolution) {
        hourHandRadius = radius * 0.55;
    }
    int16_t hourHandNoonY = centerY - hourHandRadius;

    display->setColor(OLEDDISPLAY_COLOR::WHITE);
    display->drawCircle(centerX, centerY, radius);

    uint32_t rtc_sec = getValidTime(RTCQuality::RTCQualityDevice, true); // Display local timezone
    if (rtc_sec > 0) {
        long hms = rtc_sec % SEC_PER_DAY;
        hms = (hms + SEC_PER_DAY) % SEC_PER_DAY;

        // Tear apart hms into h:m:s
        int hour = hms / SEC_PER_HOUR;
        int minute = (hms % SEC_PER_HOUR) / SEC_PER_MIN;
        int second = (hms % SEC_PER_HOUR) % SEC_PER_MIN; // or hms % SEC_PER_MIN

        bool isPM = hour >= 12;
        if (config.display.use_12h_clock) {
            isPM = hour >= 12;
            display->setFont(FONT_SMALL);
            int yOffset = isHighResolution ? 1 : 0;
#ifdef USE_EINK
            yOffset += 3;
#endif
            display->drawString(centerX - (display->getStringWidth(isPM ? "pm" : "am") / 2), centerY + yOffset,
                                isPM ? "pm" : "am");
        }
        hour %= 12;
        if (hour == 0)
            hour = 12;

        int16_t degreesPerHour = 30;
        int16_t degreesPerMinuteOrSecond = 6;

        double hourBaseAngle = hour * degreesPerHour;
        double hourAngleOffset = ((double)minute / 60) * degreesPerHour;
        double hourAngle = radians(hourBaseAngle + hourAngleOffset);

        double minuteBaseAngle = minute * degreesPerMinuteOrSecond;
        double minuteAngleOffset = ((double)second / 60) * degreesPerMinuteOrSecond;
        double minuteAngle = radians(minuteBaseAngle + minuteAngleOffset);

        double secondAngle = radians(second * degreesPerMinuteOrSecond);

        double hourX = sin(-hourAngle) * (hourHandNoonY - centerY) + noonX;
        double hourY = cos(-hourAngle) * (hourHandNoonY - centerY) + centerY;

        double minuteX = sin(-minuteAngle) * (minuteHandNoonY - centerY) + noonX;
        double minuteY = cos(-minuteAngle) * (minuteHandNoonY - centerY) + centerY;

        double secondX = sin(-secondAngle) * (secondHandNoonY - centerY) + noonX;
        double secondY = cos(-secondAngle) * (secondHandNoonY - centerY) + centerY;

        display->setFont(FONT_MEDIUM);

        // draw minute and hour tick marks and hour numbers
        for (uint16_t angle = 0; angle < 360; angle += 6) {
            double angleInRadians = radians(angle);

            double sineAngleInRadians = sin(-angleInRadians);
            double cosineAngleInRadians = cos(-angleInRadians);

            double endX = sineAngleInRadians * (tickMarkOuterNoonY - centerY) + noonX;
            double endY = cosineAngleInRadians * (tickMarkOuterNoonY - centerY) + centerY;

            if (angle % degreesPerHour == 0) {
                double startX = sineAngleInRadians * (hoursTickMarkInnerNoonY - centerY) + noonX;
                double startY = cosineAngleInRadians * (hoursTickMarkInnerNoonY - centerY) + centerY;

                // draw hour tick mark
                display->drawLine(startX, startY, endX, endY);

                static char buffer[2];

                uint8_t hourInt = (angle / 30);

                if (hourInt == 0) {
                    hourInt = 12;
                }

                // hour number x offset needs to be adjusted for some cases
                int8_t hourStringXOffset;
                int8_t hourStringYOffset = 13;

                switch (hourInt) {
                case 3:
                    hourStringXOffset = 5;
                    break;
                case 9:
                    hourStringXOffset = 7;
                    break;
                case 10:
                case 11:
                    hourStringXOffset = 8;
                    break;
                case 12:
                    hourStringXOffset = 13;
                    break;
                default:
                    hourStringXOffset = 6;
                    break;
                }

                double hourStringX = (sineAngleInRadians * (hourStringNoonY - centerY) + noonX) - hourStringXOffset;
                double hourStringY = (cosineAngleInRadians * (hourStringNoonY - centerY) + centerY) - hourStringYOffset;

#ifdef T_WATCH_S3
                // draw hour number
                display->drawStringf(hourStringX, hourStringY, buffer, "%d", hourInt);
#else
#ifdef USE_EINK
                if (isHighResolution) {
                    // draw hour number
                    display->drawStringf(hourStringX, hourStringY, buffer, "%d", hourInt);
                }
#else
                if (isHighResolution && (hourInt == 3 || hourInt == 6 || hourInt == 9 || hourInt == 12)) {
                    // draw hour number
                    display->drawStringf(hourStringX, hourStringY, buffer, "%d", hourInt);
                }
#endif
#endif
            }

            if (angle % degreesPerMinuteOrSecond == 0) {
                double startX = sineAngleInRadians * (secondsTickMarkInnerNoonY - centerY) + noonX;
                double startY = cosineAngleInRadians * (secondsTickMarkInnerNoonY - centerY) + centerY;

                if (isHighResolution) {
                    // draw minute tick mark
                    display->drawLine(startX, startY, endX, endY);
                }
            }
        }

        // draw hour hand
        display->drawLine(centerX, centerY, hourX, hourY);

        // draw minute hand
        display->drawLine(centerX, centerY, minuteX, minuteY);
#ifndef USE_EINK
        // draw second hand
        display->drawLine(centerX, centerY, secondX, secondY);
#endif

        display->setFont(FONT_SMALL);
        // Display GPS derived date
        char datetimeStr[25];
        UIRenderer::formatDateTime(datetimeStr, sizeof(datetimeStr), rtc_sec, display, false);
        char fullLine[40];
        if (isHighResolution) {
            snprintf(fullLine, sizeof(fullLine), "%s", datetimeStr);
        } else {
            snprintf(fullLine, sizeof(fullLine), "%s", &datetimeStr[2]);
        }
        display->drawString(display->getWidth() - 1 - display->getStringWidth(fullLine), getTextPositions(display)[line],
                            fullLine);
    }
}

} // namespace ClockRenderer

} // namespace graphics
#endif<|MERGE_RESOLUTION|>--- conflicted
+++ resolved
@@ -189,12 +189,8 @@
     // === Set Title, Blank for Clock
     const char *titleStr = "";
     // === Header ===
-<<<<<<< HEAD
     graphics::drawCommonHeader(display, x, y, titleStr, true, true);
-=======
-    graphics::drawCommonHeader(display, x, y, titleStr, true);
     int line = 0;
->>>>>>> 6a92358b
 
 #ifdef T_WATCH_S3
     if (nimbleBluetooth && nimbleBluetooth->isConnected()) {
@@ -327,12 +323,8 @@
     // === Set Title, Blank for Clock
     const char *titleStr = "";
     // === Header ===
-<<<<<<< HEAD
     graphics::drawCommonHeader(display, x, y, titleStr, true, true);
-=======
-    graphics::drawCommonHeader(display, x, y, titleStr, true);
     int line = 0;
->>>>>>> 6a92358b
 
 #ifdef T_WATCH_S3
     if (nimbleBluetooth && nimbleBluetooth->isConnected()) {
