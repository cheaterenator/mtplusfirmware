#include "configuration.h"
#if HAS_SCREEN
#include "../Screen.h"
#include "DebugRenderer.h"
#include "FSCommon.h"
#include "NodeDB.h"
#include "Throttle.h"
#include "UIRenderer.h"
#include "airtime.h"
#include "gps/RTC.h"
#include "graphics/ScreenFonts.h"
#include "graphics/SharedUIDisplay.h"
#include "graphics/images.h"
#include "main.h"
#include "mesh/Channels.h"
#include "mesh/generated/meshtastic/deviceonly.pb.h"
#include "sleep.h"

#if HAS_WIFI && !defined(ARCH_PORTDUINO)
#include "mesh/wifi/WiFiAPClient.h"
#include <WiFi.h>
#ifdef ARCH_ESP32
#include "mesh/wifi/WiFiAPClient.h"
#endif
#endif

#ifdef ARCH_ESP32
#include "modules/StoreForwardModule.h"
#endif
#include <DisplayFormatters.h>
#include <RadioLibInterface.h>
#include <target_specific.h>

using namespace meshtastic;

// External variables
extern graphics::Screen *screen;
extern PowerStatus *powerStatus;
extern NodeStatus *nodeStatus;
extern GPSStatus *gpsStatus;
extern Channels channels;
extern AirTime *airTime;

// External functions from Screen.cpp
extern bool heartbeat;

#ifdef ARCH_ESP32
extern StoreForwardModule *storeForwardModule;
#endif

namespace graphics
{
namespace DebugRenderer
{

void drawFrame(OLEDDisplay *display, OLEDDisplayUiState *state, int16_t x, int16_t y)
{
    display->setFont(FONT_SMALL);

    // The coordinates define the left starting point of the text
    display->setTextAlignment(TEXT_ALIGN_LEFT);

    if (config.display.displaymode != meshtastic_Config_DisplayConfig_DisplayMode_INVERTED) {
        display->fillRect(0 + x, 0 + y, x + display->getWidth(), y + FONT_HEIGHT_SMALL);
        display->setColor(BLACK);
    }

    char channelStr[20];
    snprintf(channelStr, sizeof(channelStr), "#%s", channels.getName(channels.getPrimaryIndex()));
    // Display nodes status
    if (config.display.displaymode == meshtastic_Config_DisplayConfig_DisplayMode_DEFAULT) {
        UIRenderer::drawNodes(display, x + (SCREEN_WIDTH * 0.25), y + 2, nodeStatus);
    } else {
        UIRenderer::drawNodes(display, x + (SCREEN_WIDTH * 0.25), y + 3, nodeStatus);
    }
#if HAS_GPS
    // Display GPS status
    if (config.position.gps_mode != meshtastic_Config_PositionConfig_GpsMode_ENABLED) {
        UIRenderer::drawGpsPowerStatus(display, x, y + 2, gpsStatus);
    } else {
        if (config.display.displaymode == meshtastic_Config_DisplayConfig_DisplayMode_DEFAULT) {
            UIRenderer::drawGps(display, x + (SCREEN_WIDTH * 0.63), y + 2, gpsStatus);
        } else {
            UIRenderer::drawGps(display, x + (SCREEN_WIDTH * 0.63), y + 3, gpsStatus);
        }
    }
#endif
    display->setColor(WHITE);
    // Draw the channel name
    display->drawString(x, y + FONT_HEIGHT_SMALL, channelStr);
    // Draw our hardware ID to assist with bluetooth pairing. Either prefix with Info or S&F Logo
    if (moduleConfig.store_forward.enabled) {
#ifdef ARCH_ESP32
        if (!Throttle::isWithinTimespanMs(storeForwardModule->lastHeartbeat,
                                          (storeForwardModule->heartbeatInterval * 1200))) { // no heartbeat, overlap a bit
#if (defined(USE_EINK) || defined(ILI9341_DRIVER) || defined(ILI9342_DRIVER) || defined(ST7701_CS) || defined(ST7735_CS) ||      \
     defined(ST7789_CS) || defined(USE_ST7789) || defined(ILI9488_CS) || defined(HX8357_CS) || defined(ST7796_CS) ||             \
     ARCH_PORTDUINO) &&                                                                                                          \
    !defined(DISPLAY_FORCE_SMALL_FONTS)
            display->drawFastImage(x + SCREEN_WIDTH - 14 - display->getStringWidth(screen->ourId), y + 3 + FONT_HEIGHT_SMALL, 12,
                                   8, imgQuestionL1);
            display->drawFastImage(x + SCREEN_WIDTH - 14 - display->getStringWidth(screen->ourId), y + 11 + FONT_HEIGHT_SMALL, 12,
                                   8, imgQuestionL2);
#else
            display->drawFastImage(x + SCREEN_WIDTH - 10 - display->getStringWidth(screen->ourId), y + 2 + FONT_HEIGHT_SMALL, 8,
                                   8, imgQuestion);
#endif
        } else {
#if (defined(USE_EINK) || defined(ILI9341_DRIVER) || defined(ILI9342_DRIVER) || defined(ST7701_CS) || defined(ST7735_CS) ||      \
     defined(ST7789_CS) || defined(USE_ST7789) || defined(ILI9488_CS) || defined(HX8357_CS) || defined(ST7796_CS)) &&            \
    !defined(DISPLAY_FORCE_SMALL_FONTS)
            display->drawFastImage(x + SCREEN_WIDTH - 18 - display->getStringWidth(screen->ourId), y + 3 + FONT_HEIGHT_SMALL, 16,
                                   8, imgSFL1);
            display->drawFastImage(x + SCREEN_WIDTH - 18 - display->getStringWidth(screen->ourId), y + 11 + FONT_HEIGHT_SMALL, 16,
                                   8, imgSFL2);
#else
            display->drawFastImage(x + SCREEN_WIDTH - 13 - display->getStringWidth(screen->ourId), y + 2 + FONT_HEIGHT_SMALL, 11,
                                   8, imgSF);
#endif
        }
#endif
    } else {
        // TODO: Raspberry Pi supports more than just the one screen size
#if (defined(USE_EINK) || defined(ILI9341_DRIVER) || defined(ILI9342_DRIVER) || defined(ST7701_CS) || defined(ST7735_CS) ||      \
     defined(ST7789_CS) || defined(USE_ST7789) || defined(ILI9488_CS) || defined(HX8357_CS) || defined(ST7796_CS) ||             \
     ARCH_PORTDUINO) &&                                                                                                          \
    !defined(DISPLAY_FORCE_SMALL_FONTS)
        display->drawFastImage(x + SCREEN_WIDTH - 14 - display->getStringWidth(screen->ourId), y + 3 + FONT_HEIGHT_SMALL, 12, 8,
                               imgInfoL1);
        display->drawFastImage(x + SCREEN_WIDTH - 14 - display->getStringWidth(screen->ourId), y + 11 + FONT_HEIGHT_SMALL, 12, 8,
                               imgInfoL2);
#else
        display->drawFastImage(x + SCREEN_WIDTH - 10 - display->getStringWidth(screen->ourId), y + 2 + FONT_HEIGHT_SMALL, 8, 8,
                               imgInfo);
#endif
    }

    display->drawString(x + SCREEN_WIDTH - display->getStringWidth(screen->ourId), y + FONT_HEIGHT_SMALL, screen->ourId);

    // Draw any log messages
    display->drawLogBuffer(x, y + (FONT_HEIGHT_SMALL * 2));

    /* Display a heartbeat pixel that blinks every time the frame is redrawn */
#ifdef SHOW_REDRAWS
    if (heartbeat)
        display->setPixel(0, 0);
    heartbeat = !heartbeat;
#endif
}

// ****************************
// * WiFi Screen              *
// ****************************
void drawFrameWiFi(OLEDDisplay *display, OLEDDisplayUiState *state, int16_t x, int16_t y)
{
#if HAS_WIFI && !defined(ARCH_PORTDUINO)
    display->clear();
    display->setTextAlignment(TEXT_ALIGN_LEFT);
    display->setFont(FONT_SMALL);
    int line = 1;

    // === Set Title
    const char *titleStr = "WiFi";

    // === Header ===
    graphics::drawCommonHeader(display, x, y, titleStr);

    const char *wifiName = config.network.wifi_ssid;

    if (WiFi.status() != WL_CONNECTED) {
        display->drawString(x, getTextPositions(display)[line++], "WiFi: Not Connected");
    } else {
        display->drawString(x, getTextPositions(display)[line++], "WiFi: Connected");

        char rssiStr[32];
        snprintf(rssiStr, sizeof(rssiStr), "RSSI: %d", WiFi.RSSI());
        display->drawString(x, getTextPositions(display)[line++], rssiStr);
    }

    /*
    - WL_CONNECTED: assigned when connected to a WiFi network;
    - WL_NO_SSID_AVAIL: assigned when no SSID are available;
    - WL_CONNECT_FAILED: assigned when the connection fails for all the attempts;
    - WL_CONNECTION_LOST: assigned when the connection is lost;
    - WL_DISCONNECTED: assigned when disconnected from a network;
    - WL_IDLE_STATUS: it is a temporary status assigned when WiFi.begin() is called and remains active until the number of
    attempts expires (resulting in WL_CONNECT_FAILED) or a connection is established (resulting in WL_CONNECTED);
    - WL_SCAN_COMPLETED: assigned when the scan networks is completed;
    - WL_NO_SHIELD: assigned when no WiFi shield is present;

    */
    if (WiFi.status() == WL_CONNECTED) {
        char ipStr[64];
        snprintf(ipStr, sizeof(ipStr), "IP: %s", WiFi.localIP().toString().c_str());
        display->drawString(x, getTextPositions(display)[line++], ipStr);
    } else if (WiFi.status() == WL_NO_SSID_AVAIL) {
        display->drawString(x, getTextPositions(display)[line++], "SSID Not Found");
    } else if (WiFi.status() == WL_CONNECTION_LOST) {
        display->drawString(x, getTextPositions(display)[line++], "Connection Lost");
    } else if (WiFi.status() == WL_IDLE_STATUS) {
        display->drawString(x, getTextPositions(display)[line++], "Idle ... Reconnecting");
    } else if (WiFi.status() == WL_CONNECT_FAILED) {
        display->drawString(x, getTextPositions(display)[line++], "Connection Failed");
    }
#ifdef ARCH_ESP32
    else {
        // Codes:
        // https://docs.espressif.com/projects/esp-idf/en/latest/esp32/api-guides/wifi.html#wi-fi-reason-code
        display->drawString(x, getTextPositions(display)[line++],
                            WiFi.disconnectReasonName(static_cast<wifi_err_reason_t>(getWifiDisconnectReason())));
    }
#else
    else {
        char statusStr[32];
        snprintf(statusStr, sizeof(statusStr), "Unknown status: %d", WiFi.status());
        display->drawString(x, getTextPositions(display)[line++], statusStr);
    }
#endif

    char ssidStr[64];
    snprintf(ssidStr, sizeof(ssidStr), "SSID: %s", wifiName);
    display->drawString(x, getTextPositions(display)[line++], ssidStr);

    display->drawString(x, getTextPositions(display)[line++], "URL: http://meshtastic.local");

    /* Display a heartbeat pixel that blinks every time the frame is redrawn */
#ifdef SHOW_REDRAWS
    if (heartbeat)
        display->setPixel(0, 0);
    heartbeat = !heartbeat;
#endif
#endif
}

void drawFrameSettings(OLEDDisplay *display, OLEDDisplayUiState *state, int16_t x, int16_t y)
{
    display->setFont(FONT_SMALL);

    // The coordinates define the left starting point of the text
    display->setTextAlignment(TEXT_ALIGN_LEFT);

    if (config.display.displaymode != meshtastic_Config_DisplayConfig_DisplayMode_INVERTED) {
        display->fillRect(0 + x, 0 + y, x + display->getWidth(), y + FONT_HEIGHT_SMALL);
        display->setColor(BLACK);
    }

    char batStr[20];
    if (powerStatus->getHasBattery()) {
        int batV = powerStatus->getBatteryVoltageMv() / 1000;
        int batCv = (powerStatus->getBatteryVoltageMv() % 1000) / 10;

        snprintf(batStr, sizeof(batStr), "B %01d.%02dV %3d%% %c%c", batV, batCv, powerStatus->getBatteryChargePercent(),
                 powerStatus->getIsCharging() ? '+' : ' ', powerStatus->getHasUSB() ? 'U' : ' ');

        // Line 1
        display->drawString(x, y, batStr);
        if (config.display.heading_bold)
            display->drawString(x + 1, y, batStr);
    } else {
        // Line 1
        display->drawString(x, y, "USB");
        if (config.display.heading_bold)
            display->drawString(x + 1, y, "USB");
    }

    uint32_t currentMillis = millis();
    uint32_t seconds = currentMillis / 1000;
    uint32_t minutes = seconds / 60;
    uint32_t hours = minutes / 60;
    uint32_t days = hours / 24;
    // currentMillis %= 1000;
    // seconds %= 60;
    // minutes %= 60;
    // hours %= 24;

    // Show uptime as days, hours, minutes OR seconds
    std::string uptime = UIRenderer::drawTimeDelta(days, hours, minutes, seconds);

    // Line 1 (Still)
#if !defined(M5STACK_UNITC6L)
    display->drawString(x + SCREEN_WIDTH - display->getStringWidth(uptime.c_str()), y, uptime.c_str());
    if (config.display.heading_bold)
        display->drawString(x - 1 + SCREEN_WIDTH - display->getStringWidth(uptime.c_str()), y, uptime.c_str());

    display->setColor(WHITE);
#endif
    // Setup string to assemble analogClock string
    std::string analogClock = "";

    uint32_t rtc_sec = getValidTime(RTCQuality::RTCQualityDevice, true); // Display local timezone
    if (rtc_sec > 0) {
        long hms = rtc_sec % SEC_PER_DAY;
        // hms += tz.tz_dsttime * SEC_PER_HOUR;
        // hms -= tz.tz_minuteswest * SEC_PER_MIN;
        // mod `hms` to ensure in positive range of [0...SEC_PER_DAY)
        hms = (hms + SEC_PER_DAY) % SEC_PER_DAY;

        // Tear apart hms into h:m:s
        int hour = hms / SEC_PER_HOUR;
        int min = (hms % SEC_PER_HOUR) / SEC_PER_MIN;
        int sec = (hms % SEC_PER_HOUR) % SEC_PER_MIN; // or hms % SEC_PER_MIN

        char timebuf[12];

        if (config.display.use_12h_clock) {
            std::string meridiem = "am";
            if (hour >= 12) {
                if (hour > 12)
                    hour -= 12;
                meridiem = "pm";
            }
            if (hour == 00) {
                hour = 12;
            }
            snprintf(timebuf, sizeof(timebuf), "%d:%02d:%02d%s", hour, min, sec, meridiem.c_str());
        } else {
            snprintf(timebuf, sizeof(timebuf), "%02d:%02d:%02d", hour, min, sec);
        }
        analogClock += timebuf;
    }

    // Line 2
    display->drawString(x, y + FONT_HEIGHT_SMALL * 1, analogClock.c_str());

    // Display Channel Utilization
    char chUtil[13];
    snprintf(chUtil, sizeof(chUtil), "ChUtil %2.0f%%", airTime->channelUtilizationPercent());
    display->drawString(x + SCREEN_WIDTH - display->getStringWidth(chUtil), y + FONT_HEIGHT_SMALL * 1, chUtil);

#if HAS_GPS
    if (config.position.gps_mode == meshtastic_Config_PositionConfig_GpsMode_ENABLED) {
        // Line 3
        if (config.display.gps_format !=
            meshtastic_Config_DisplayConfig_GpsCoordinateFormat_DMS) // if DMS then don't draw altitude
            UIRenderer::drawGpsAltitude(display, x, y + FONT_HEIGHT_SMALL * 2, gpsStatus);

        // Line 4
        UIRenderer::drawGpsCoordinates(display, x, y + FONT_HEIGHT_SMALL * 3, gpsStatus);
    } else {
        UIRenderer::drawGpsPowerStatus(display, x, y + FONT_HEIGHT_SMALL * 2, gpsStatus);
    }
#endif
/* Display a heartbeat pixel that blinks every time the frame is redrawn */
#ifdef SHOW_REDRAWS
    if (heartbeat)
        display->setPixel(0, 0);
    heartbeat = !heartbeat;
#endif
}

// Trampoline functions for DebugInfo class access
void drawDebugInfoTrampoline(OLEDDisplay *display, OLEDDisplayUiState *state, int16_t x, int16_t y)
{
    drawFrame(display, state, x, y);
}

void drawDebugInfoSettingsTrampoline(OLEDDisplay *display, OLEDDisplayUiState *state, int16_t x, int16_t y)
{
    drawFrameSettings(display, state, x, y);
}

void drawDebugInfoWiFiTrampoline(OLEDDisplay *display, OLEDDisplayUiState *state, int16_t x, int16_t y)
{
    drawFrameWiFi(display, state, x, y);
}

// ****************************
// * LoRa Focused Screen      *
// ****************************
void drawLoRaFocused(OLEDDisplay *display, OLEDDisplayUiState *state, int16_t x, int16_t y)
{
    display->clear();
    display->setTextAlignment(TEXT_ALIGN_LEFT);
    display->setFont(FONT_SMALL);
    int line = 1;

    // === Set Title
    const char *titleStr = (isHighResolution) ? "LoRa Info" : "LoRa";

    // === Header ===
    graphics::drawCommonHeader(display, x, y, titleStr);

    // === First Row: Region / BLE Name ===
    graphics::UIRenderer::drawNodes(display, x, getTextPositions(display)[line] + 2, nodeStatus, 0, true, "");

    uint8_t dmac[6];
    char shortnameble[35];
    getMacAddr(dmac);
    snprintf(screen->ourId, sizeof(screen->ourId), "%02x%02x", dmac[4], dmac[5]);
#if defined(M5STACK_UNITC6L)
    snprintf(shortnameble, sizeof(shortnameble), "%s", screen->ourId);
#else
    snprintf(shortnameble, sizeof(shortnameble), "BLE: %s", screen->ourId);
#endif
    int textWidth = display->getStringWidth(shortnameble);
    int nameX = (SCREEN_WIDTH - textWidth);
    display->drawString(nameX, getTextPositions(display)[line++], shortnameble);

    // === Second Row: Role ===
    auto role = DisplayFormatters::getDeviceRole(config.device.role);
    char device_role[25];
    snprintf(device_role, sizeof(device_role), "Role: %s", role);
    textWidth = display->getStringWidth(device_role);
    nameX = (SCREEN_WIDTH - textWidth) / 2;
    display->drawString(nameX, getTextPositions(display)[line++], device_role);

    // === Third Row: Radio Preset ===
    auto mode = DisplayFormatters::getModemPresetDisplayName(config.lora.modem_preset, false, config.lora.use_preset);

    char regionradiopreset[25];
    const char *region = myRegion ? myRegion->name : NULL;
    if (region != nullptr) {
#if defined(M5STACK_UNITC6L)
        snprintf(regionradiopreset, sizeof(regionradiopreset), "%s", region);
#else
        snprintf(regionradiopreset, sizeof(regionradiopreset), "%s/%s", region, mode);
#endif
    }
    textWidth = display->getStringWidth(regionradiopreset);
    nameX = (SCREEN_WIDTH - textWidth) / 2;
    display->drawString(nameX, getTextPositions(display)[line++], regionradiopreset);

    // === Fourth Row: Frequency / ChanNum ===
    char frequencyslot[35];
    char freqStr[16];
    float freq = RadioLibInterface::instance->getFreq();
    snprintf(freqStr, sizeof(freqStr), "%.3f", freq);
    if (config.lora.channel_num == 0) {
#if defined(M5STACK_UNITC6L)
        snprintf(frequencyslot, sizeof(frequencyslot), "%sMHz", freqStr);
#else
        snprintf(frequencyslot, sizeof(frequencyslot), "Freq: %sMHz", freqStr);
#endif
    } else {
#if defined(M5STACK_UNITC6L)
        snprintf(frequencyslot, sizeof(frequencyslot), "%sMHz (%d)", freqStr, config.lora.channel_num);
#else
        snprintf(frequencyslot, sizeof(frequencyslot), "Freq/Ch: %sMHz (%d)", freqStr, config.lora.channel_num);
#endif
    }
    size_t len = strlen(frequencyslot);
    if (len >= 4 && strcmp(frequencyslot + len - 4, " (0)") == 0) {
        frequencyslot[len - 4] = '\0'; // Remove the last three characters
    }
    textWidth = display->getStringWidth(frequencyslot);
    nameX = (SCREEN_WIDTH - textWidth) / 2;
    display->drawString(nameX, getTextPositions(display)[line++], frequencyslot);

#if !defined(M5STACK_UNITC6L)
    // === Fifth Row: Channel Utilization ===
    const char *chUtil = "ChUtil:";
    char chUtilPercentage[10];
    snprintf(chUtilPercentage, sizeof(chUtilPercentage), "%2.0f%%", airTime->channelUtilizationPercent());

    int chUtil_x = (isHighResolution) ? display->getStringWidth(chUtil) + 10 : display->getStringWidth(chUtil) + 5;
    int chUtil_y = getTextPositions(display)[line] + 3;

    int chutil_bar_width = (isHighResolution) ? 100 : 50;
    int chutil_bar_height = (isHighResolution) ? 12 : 7;
    int extraoffset = (isHighResolution) ? 6 : 3;
    int chutil_percent = airTime->channelUtilizationPercent();

    int centerofscreen = SCREEN_WIDTH / 2;
    int total_line_content_width = (chUtil_x + chutil_bar_width + display->getStringWidth(chUtilPercentage) + extraoffset) / 2;
    int starting_position = centerofscreen - total_line_content_width;

    display->drawString(starting_position, getTextPositions(display)[line], chUtil);

    // Force 56% or higher to show a full 100% bar, text would still show related percent.
    if (chutil_percent >= 61) {
        chutil_percent = 100;
    }

    // Weighting for nonlinear segments
    float milestone1 = 25;
    float milestone2 = 40;
    float weight1 = 0.45; // Weight for 0–25%
    float weight2 = 0.35; // Weight for 25–40%
    float weight3 = 0.20; // Weight for 40–100%
    float totalWeight = weight1 + weight2 + weight3;

    int seg1 = chutil_bar_width * (weight1 / totalWeight);
    int seg2 = chutil_bar_width * (weight2 / totalWeight);
    int seg3 = chutil_bar_width * (weight3 / totalWeight);

    int fillRight = 0;

    if (chutil_percent <= milestone1) {
        fillRight = (seg1 * (chutil_percent / milestone1));
    } else if (chutil_percent <= milestone2) {
        fillRight = seg1 + (seg2 * ((chutil_percent - milestone1) / (milestone2 - milestone1)));
    } else {
        fillRight = seg1 + seg2 + (seg3 * ((chutil_percent - milestone2) / (100 - milestone2)));
    }

    // Draw outline
    display->drawRect(starting_position + chUtil_x, chUtil_y, chutil_bar_width, chutil_bar_height);

    // Fill progress
    if (fillRight > 0) {
        display->fillRect(starting_position + chUtil_x, chUtil_y, fillRight, chutil_bar_height);
    }

    display->drawString(starting_position + chUtil_x + chutil_bar_width + extraoffset, getTextPositions(display)[line++],
                        chUtilPercentage);
#endif
}

// ****************************
// *      System Screen       *
// ****************************
void drawSystemScreen(OLEDDisplay *display, OLEDDisplayUiState *state, int16_t x, int16_t y)
{
    display->clear();
    display->setFont(FONT_SMALL);
    display->setTextAlignment(TEXT_ALIGN_LEFT);

    // === Set Title
    const char *titleStr = "System";

    // === Header ===
    graphics::drawCommonHeader(display, x, y, titleStr);

    // === Layout ===
    int line = 1;
    const int barHeight = 6;
    const int labelX = x;
    int barsOffset = (isHighResolution) ? 24 : 0;
#ifdef USE_EINK
    barsOffset -= 12;
#endif
#if defined(M5STACK_UNITC6L)
    const int barX = x + 45 + barsOffset;
#else
    const int barX = x + 40 + barsOffset;
#endif
    auto drawUsageRow = [&](const char *label, uint32_t used, uint32_t total, bool isHeap = false) {
        if (total == 0)
            return;

        int percent = (used * 100) / total;

        char combinedStr[24];
        if (isHighResolution) {
            snprintf(combinedStr, sizeof(combinedStr), "%s%3d%%  %u/%uKB", (percent > 80) ? "! " : "", percent, used / 1024,
                     total / 1024);
        } else {
            snprintf(combinedStr, sizeof(combinedStr), "%s%3d%%", (percent > 80) ? "! " : "", percent);
        }

        int textWidth = display->getStringWidth(combinedStr);
        int adjustedBarWidth = SCREEN_WIDTH - barX - textWidth - 6;
        if (adjustedBarWidth < 10)
            adjustedBarWidth = 10;

        int fillWidth = (used * adjustedBarWidth) / total;

        // Label
        display->setTextAlignment(TEXT_ALIGN_LEFT);
        display->drawString(labelX, getTextPositions(display)[line], label);
#if !defined(M5STACK_UNITC6L)
        // Bar
        int barY = getTextPositions(display)[line] + (FONT_HEIGHT_SMALL - barHeight) / 2;
        display->setColor(WHITE);
        display->drawRect(barX, barY, adjustedBarWidth, barHeight);

        display->fillRect(barX, barY, fillWidth, barHeight);
        display->setColor(WHITE);
#endif
        // Value string
        display->setTextAlignment(TEXT_ALIGN_RIGHT);
        display->drawString(SCREEN_WIDTH - 2, getTextPositions(display)[line], combinedStr);
    };

    // === Memory values ===
    uint32_t heapUsed = memGet.getHeapSize() - memGet.getFreeHeap();
    uint32_t heapTotal = memGet.getHeapSize();

    uint32_t psramUsed = memGet.getPsramSize() - memGet.getFreePsram();
    uint32_t psramTotal = memGet.getPsramSize();

    uint32_t flashUsed = 0, flashTotal = 0;
#ifdef ESP32
    flashUsed = FSCom.usedBytes();
    flashTotal = FSCom.totalBytes();
#endif

    uint32_t sdUsed = 0, sdTotal = 0;
    bool hasSD = false;
    /*
    #ifdef HAS_SDCARD
        hasSD = SD.cardType() != CARD_NONE;
        if (hasSD) {
            sdUsed = SD.usedBytes();
            sdTotal = SD.totalBytes();
        }
    #endif
    */
    // === Draw memory rows
    drawUsageRow("Heap:", heapUsed, heapTotal, true);
#ifdef ESP32
    if (psramUsed > 0) {
        line += 1;
        drawUsageRow("PSRAM:", psramUsed, psramTotal);
    }
    if (flashTotal > 0) {
        line += 1;
        drawUsageRow("Flash:", flashUsed, flashTotal);
    }
#endif
    if (hasSD && sdTotal > 0) {
        line += 1;
        drawUsageRow("SD:", sdUsed, sdTotal);
    }

    display->setTextAlignment(TEXT_ALIGN_LEFT);
    // System Uptime
    if (line < 2) {
        line += 1;
    }
    line += 1;

    char appversionstr[35];
    snprintf(appversionstr, sizeof(appversionstr), "Ver: %s", optstr(APP_VERSION));
    char appversionstr_formatted[40];
    char *lastDot = strrchr(appversionstr, '.');
#if defined(M5STACK_UNITC6L)
    if (lastDot != nullptr) {
        *lastDot = '\0'; // truncate string
    }
#else
    if (lastDot) {
        size_t prefixLen = lastDot - appversionstr;
        strncpy(appversionstr_formatted, appversionstr, prefixLen);
        appversionstr_formatted[prefixLen] = '\0';
        strncat(appversionstr_formatted, " (", sizeof(appversionstr_formatted) - strlen(appversionstr_formatted) - 1);
        strncat(appversionstr_formatted, lastDot + 1, sizeof(appversionstr_formatted) - strlen(appversionstr_formatted) - 1);
        strncat(appversionstr_formatted, ")", sizeof(appversionstr_formatted) - strlen(appversionstr_formatted) - 1);
        strncpy(appversionstr, appversionstr_formatted, sizeof(appversionstr) - 1);
        appversionstr[sizeof(appversionstr) - 1] = '\0';
    }
#endif
    int textWidth = display->getStringWidth(appversionstr);
    int nameX = (SCREEN_WIDTH - textWidth) / 2;

    display->drawString(nameX, getTextPositions(display)[line], appversionstr);
#if !defined(M5STACK_UNITC6L)
    if (SCREEN_HEIGHT > 64 || (SCREEN_HEIGHT <= 64 && line < 4)) { // Only show uptime if the screen can show it
        line += 1;
        char uptimeStr[32] = "";
        uint32_t uptime = millis() / 1000;
        uint32_t days = uptime / 86400;
        uint32_t hours = (uptime % 86400) / 3600;
        uint32_t mins = (uptime % 3600) / 60;
        // Show as "Up: 2d 3h", "Up: 5h 14m", or "Up: 37m"
        if (days)
            snprintf(uptimeStr, sizeof(uptimeStr), " Up: %ud %uh", days, hours);
        else if (hours)
            snprintf(uptimeStr, sizeof(uptimeStr), " Up: %uh %um", hours, mins);
        else
            snprintf(uptimeStr, sizeof(uptimeStr), " Uptime: %um", mins);
        textWidth = display->getStringWidth(uptimeStr);
        nameX = (SCREEN_WIDTH - textWidth) / 2;
        display->drawString(nameX, getTextPositions(display)[line], uptimeStr);
    }
#endif
}

// ****************************
// * Chirpy Screen      *
// ****************************
void drawChirpy(OLEDDisplay *display, OLEDDisplayUiState *state, int16_t x, int16_t y)
{
    display->clear();
    display->setTextAlignment(TEXT_ALIGN_LEFT);
    display->setFont(FONT_SMALL);
    int line = 1;
    int iconX = SCREEN_WIDTH - chirpy_width - (chirpy_width / 3);
    int iconY = (SCREEN_HEIGHT - chirpy_height) / 2;
    int textX_offset = 10;
    if (isHighResolution) {
        iconX = SCREEN_WIDTH - chirpy_width_hirez - (chirpy_width_hirez / 3);
        iconY = (SCREEN_HEIGHT - chirpy_height_hirez) / 2;
        textX_offset = textX_offset * 4;
        display->drawXbm(iconX, iconY, chirpy_width_hirez, chirpy_height_hirez, chirpy_hirez);
    } else {
        display->drawXbm(iconX, iconY, chirpy_width, chirpy_height, chirpy);
    }

    int textX = (display->getWidth() / 2) - textX_offset - (display->getStringWidth("Hello") / 2);
    display->drawString(textX, getTextPositions(display)[line++], "Hello");
    textX = (display->getWidth() / 2) - textX_offset - (display->getStringWidth("World!") / 2);
    display->drawString(textX, getTextPositions(display)[line++], "World!");
}
<<<<<<< HEAD

=======
>>>>>>> 6a92358b
} // namespace DebugRenderer
} // namespace graphics
#endif<|MERGE_RESOLUTION|>--- conflicted
+++ resolved
@@ -692,10 +692,7 @@
     textX = (display->getWidth() / 2) - textX_offset - (display->getStringWidth("World!") / 2);
     display->drawString(textX, getTextPositions(display)[line++], "World!");
 }
-<<<<<<< HEAD
-
-=======
->>>>>>> 6a92358b
+
 } // namespace DebugRenderer
 } // namespace graphics
 #endif