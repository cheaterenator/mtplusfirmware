--- conflicted
+++ resolved
@@ -238,17 +238,10 @@
     // the lora we need to make sure we have replaced it with our local address
     p->from = getFrom(p);
 
-<<<<<<< HEAD
-    // If we are the original transmitter, set the original hop limit
-    if (p->from == getNodeNum())
-        p->original_hop_limit = config.lora.hop_limit ? config.lora.hop_limit : HOP_RELIABLE;
-
-    p->relay_node = nodeDB.getLastByteOfNodeNum(getNodeNum()); // set the relayer to us
-=======
+    p->relay_node = nodeDB->getLastByteOfNodeNum(getNodeNum()); // set the relayer to us
     // If we are the original transmitter, set the hop limit with which we start
     if (p->from == getNodeNum())
         p->hop_start = p->hop_limit;
->>>>>>> 44aa2480
 
     // If the packet hasn't yet been encrypted, do so now (it might already be encrypted if we are just forwarding it)
 
