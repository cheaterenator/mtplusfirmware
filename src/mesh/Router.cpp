#include "Router.h"
#include "Channels.h"
#include "CryptoEngine.h"
#include "MeshRadio.h"
#include "MeshService.h"
#include "NodeDB.h"
#include "RTC.h"

#include "configuration.h"
#include "detect/LoRaRadioType.h"
#include "main.h"
#include "mesh-pb-constants.h"
#include "meshUtils.h"
#include "MeshService.h"
#include "modules/RoutingModule.h"
#if !MESHTASTIC_EXCLUDE_MQTT
#include "mqtt/MQTT.h"
#endif
#include "Default.h"
#if ARCH_PORTDUINO
#include "platform/portduino/PortduinoGlue.h"
#endif
#if ENABLE_JSON_LOGGING || ARCH_PORTDUINO
#include "serialization/MeshPacketSerializer.h"
#endif

#define MAX_RX_FROMRADIO                                                                                                         \
    4 // max number of packets destined to our queue, we dispatch packets quickly so it doesn't need to be big

// I think this is right, one packet for each of the three fifos + one packet being currently assembled for TX or RX
// And every TX packet might have a retransmission packet or an ack alive at any moment

#ifdef ARCH_PORTDUINO
// Portduino (native) targets can use dynamic memory pools with runtime-configurable sizes
#define MAX_PACKETS                                                                                                              \
    (MAX_RX_TOPHONE + MAX_RX_FROMRADIO + 2 * MAX_TX_QUEUE +                                                                      \
     2) // max number of packets which can be in flight (either queued from reception or queued for sending)

static MemoryDynamic<meshtastic_MeshPacket> dynamicPool;
Allocator<meshtastic_MeshPacket> &packetPool = dynamicPool;
//fw+ use same pool for retransmissions on native to avoid cross-pool release mismatches
Allocator<meshtastic_MeshPacket> &retransPacketPool = dynamicPool;
#else
// Embedded targets use static memory pools with compile-time constants
//fw+ provide extra headroom for reliable-copy bursts
#ifndef MAX_RELIABLE_HEADROOM
#define MAX_RELIABLE_HEADROOM 6
#endif
#define MAX_PACKETS_STATIC                                                                                                       \
    (MAX_RX_TOPHONE + MAX_RX_FROMRADIO + 2 * MAX_TX_QUEUE + MAX_RELIABLE_HEADROOM) // max number of packets which can be in flight

#if defined(ARCH_ESP32)
//fw+ on all ESP32 variants, use dynamic allocator to avoid large .bss in internal DRAM
static MemoryDynamic<meshtastic_MeshPacket> dynamicPool;
Allocator<meshtastic_MeshPacket> &packetPool = dynamicPool;
//fw+ dedicate a separate retransmission pool to avoid starving normal TX/RX
static MemoryDynamic<meshtastic_MeshPacket> dynamicRetransPool;
Allocator<meshtastic_MeshPacket> &retransPacketPool = dynamicRetransPool;
#else
//fw+ default to static pool elsewhere; use a single shared pool to avoid cross-pool free mismatches
EXT_RAM_BSS_ATTR static MemoryPool<meshtastic_MeshPacket, MAX_PACKETS_STATIC> staticPool;
Allocator<meshtastic_MeshPacket> &packetPool = staticPool;
//fw+ use same pool for retransmissions to ensure release() always matches origin allocator
Allocator<meshtastic_MeshPacket> &retransPacketPool = staticPool; //fw+
#endif
#endif

static uint8_t bytes[MAX_LORA_PAYLOAD_LEN + 1] __attribute__((__aligned__));

/**
 * Constructor
 *
 * Currently we only allow one interface, that may change in the future
 */
Router::Router() : concurrency::OSThread("Router"), fromRadioQueue(MAX_RX_FROMRADIO)
{
    // This is called pre main(), don't touch anything here, the following code is not safe

    /* LOG_DEBUG("Size of NodeInfo %d", sizeof(NodeInfo));
    LOG_DEBUG("Size of SubPacket %d", sizeof(SubPacket));
    LOG_DEBUG("Size of MeshPacket %d", sizeof(MeshPacket)); */

    fromRadioQueue.setReader(this);

    // init Lockguard for crypt operations
    assert(!cryptLock);
    cryptLock = new concurrency::Lock();
}

bool Router::shouldDecrementHopLimit(const meshtastic_MeshPacket *p)
{
    // First hop MUST always decrement to prevent retry issues
    bool isFirstHop = (p->hop_start != 0 && p->hop_start == p->hop_limit);
    if (isFirstHop) {
        return true; // Always decrement on first hop
    }

    // Check if both local device and previous relay are routers (including CLIENT_BASE)
    bool localIsRouter =
        IS_ONE_OF(config.device.role, meshtastic_Config_DeviceConfig_Role_ROUTER, meshtastic_Config_DeviceConfig_Role_ROUTER_LATE,
                  meshtastic_Config_DeviceConfig_Role_CLIENT_BASE);

    // If local device isn't a router, always decrement
    if (!localIsRouter) {
        return true;
    }

    // For subsequent hops, check if previous relay is a favorite router
    // Optimized search for favorite routers with matching last byte
    // Check ordering optimized for IoT devices (cheapest checks first)
<<<<<<< HEAD
    //fw+ use size_t to match getNumMeshNodes() and getMeshNodeByIndex
=======
>>>>>>> 2b60bae6
    for (size_t i = 0; i < nodeDB->getNumMeshNodes(); i++) {
        meshtastic_NodeInfoLite *node = nodeDB->getMeshNodeByIndex(i);
        if (!node)
            continue;

        // Check 1: is_favorite (cheapest - single bool)
        if (!node->is_favorite)
            continue;

        // Check 2: has_user (cheap - single bool)
        if (!node->has_user)
            continue;

        // Check 3: role check (moderate cost - multiple comparisons)
        if (!IS_ONE_OF(node->user.role, meshtastic_Config_DeviceConfig_Role_ROUTER,
                       meshtastic_Config_DeviceConfig_Role_ROUTER_LATE)) {
            continue;
        }

        // Check 4: last byte extraction and comparison (most expensive)
        if (nodeDB->getLastByteOfNodeNum(node->num) == p->relay_node) {
            // Found a favorite router match
            LOG_DEBUG("Identified favorite relay router 0x%x from last byte 0x%x", node->num, p->relay_node);
            return false; // Don't decrement hop_limit
        }
    }

    // No favorite router match found, decrement hop_limit
    return true;
}

/**
 * do idle processing
 * Mostly looking in our incoming rxPacket queue and calling handleReceived.
 */
int32_t Router::runOnce()
{
    meshtastic_MeshPacket *mp;
    while ((mp = fromRadioQueue.dequeuePtr(0)) != NULL) {
        // printPacket("handle fromRadioQ", mp);
        perhapsHandleReceived(mp);
    }

    // LOG_DEBUG("Sleep forever!");
    return INT32_MAX; // Wait a long time - until we get woken for the message queue
}

/**
 * RadioInterface calls this to queue up packets that have been received from the radio.  The router is now responsible for
 * freeing the packet
 */
void Router::enqueueReceivedMessage(meshtastic_MeshPacket *p)
{
    // Try enqueue until successful
    while (!fromRadioQueue.enqueue(p, 0)) {
        meshtastic_MeshPacket *old_p;
        old_p = fromRadioQueue.dequeuePtr(0); // Dequeue and discard the oldest packet
        if (old_p) {
            printPacket("fromRadioQ full, drop oldest!", old_p);
            packetPool.release(old_p);
        }
    }
    // Nasty hack because our threading is primitive.  interfaces shouldn't need to know about routers FIXME
    setReceivedMessage();
}

/// Generate a unique packet id
// FIXME, move this someplace better
PacketId generatePacketId()
{
    static uint32_t rollingPacketId; // Note: trying to keep this in noinit didn't help for working across reboots
    static bool didInit = false;

    if (!didInit) {
        didInit = true;

        // pick a random initial sequence number at boot (to prevent repeated reboots always starting at 0)
        // Note: we mask the high order bit to ensure that we never pass a 'negative' number to random
        rollingPacketId = random(UINT32_MAX & 0x7fffffff);
        LOG_DEBUG("Initial packet id %u", rollingPacketId);
    }

    rollingPacketId++;

    rollingPacketId &= ID_COUNTER_MASK;                                    // Mask out the top 22 bits
    PacketId id = rollingPacketId | random(UINT32_MAX & 0x7fffffff) << 10; // top 22 bits
    LOG_DEBUG("Partially randomized packet id %u", id);
    return id;
}

meshtastic_MeshPacket *Router::allocForSending()
{
    meshtastic_MeshPacket *p = packetPool.allocZeroed();

    p->which_payload_variant = meshtastic_MeshPacket_decoded_tag; // Assume payload is decoded at start.
    p->from = nodeDB->getNodeNum();
    p->to = NODENUM_BROADCAST;
    p->hop_limit = Default::getConfiguredOrDefaultHopLimit(config.lora.hop_limit);
    p->id = generatePacketId();
    p->rx_time =
        getValidTime(RTCQualityFromNet); // Just in case we process the packet locally - make sure it has a valid timestamp

    return p;
}

/**
 * Send an ack or a nak packet back towards whoever sent idFrom
 */
void Router::sendAckNak(meshtastic_Routing_Error err, NodeNum to, PacketId idFrom, ChannelIndex chIndex, uint8_t hopLimit)
{
    routingModule->sendAckNak(err, to, idFrom, chIndex, hopLimit);
}

void Router::abortSendAndNak(meshtastic_Routing_Error err, meshtastic_MeshPacket *p)
{
    packetErrorCounters[static_cast<uint32_t>(err)]++;
    LOG_ERROR("Error=%d, return NAK and drop packet", err);
    sendAckNak(err, getFrom(p), p->id, p->channel);
    packetPool.release(p);
}

void Router::setReceivedMessage()
{
    // LOG_DEBUG("set interval to ASAP");
    setInterval(0); // Run ASAP, so we can figure out our correct sleep time
    runASAP = true;
}

meshtastic_QueueStatus Router::getQueueStatus()
{
    if (!iface) {
        meshtastic_QueueStatus qs;
        qs.res = qs.mesh_packet_id = qs.free = qs.maxlen = 0;
        return qs;
    } else
        return iface->getQueueStatus();
}

ErrorCode Router::sendLocal(meshtastic_MeshPacket *p, RxSource src)
{
    if (p->to == 0) {
        LOG_ERROR("Packet received with to: of 0!");
    }
    // No need to deliver externally if the destination is the local node
    if (isToUs(p)) {
        printPacket("Enqueued local", p);
        enqueueReceivedMessage(p);
        return ERRNO_OK;
    } else if (!iface) {
        // We must be sending to remote nodes also, fail if no interface found
        abortSendAndNak(meshtastic_Routing_Error_NO_INTERFACE, p);

        return ERRNO_NO_INTERFACES;
    } else {
        // If we are sending a broadcast, we also treat it as if we just received it ourself
        // this allows local apps (and PCs) to see broadcasts sourced locally
        if (isBroadcast(p->to)) {
            handleReceived(p, src);
        }

        // don't override if a channel was requested and no need to set it when PKI is enforced
        if (!p->channel && !p->pki_encrypted && !isBroadcast(p->to)) {
            meshtastic_NodeInfoLite const *node = nodeDB->getMeshNode(p->to);
            if (node) {
                p->channel = node->channel;
                LOG_DEBUG("localSend to channel %d", p->channel);
            }
        }

        return send(p);
    }
}
/**
 * Send a packet on a suitable interface.
 */
ErrorCode Router::rawSend(meshtastic_MeshPacket *p)
{
    assert(iface); // This should have been detected already in sendLocal (or we just received a packet from outside)
    return iface->send(p);
}

/**
 * Send a packet on a suitable interface.  This routine will
 * later free() the packet to pool.  This routine is not allowed to stall.
 * If the txmit queue is full it might return an error.
 */
ErrorCode Router::send(meshtastic_MeshPacket *p)
{
    if (isToUs(p)) {
        LOG_ERROR("BUG! send() called with packet destined for local node!");
        packetPool.release(p);
        return meshtastic_Routing_Error_BAD_REQUEST;
    } // should have already been handled by sendLocal


    // Abort sending if we are violating the duty cycle
    if (!config.lora.override_duty_cycle && myRegion->dutyCycle < 100) {
        float hourlyTxPercent = airTime->utilizationTXPercent();
        if (hourlyTxPercent > (myRegion->dutyCycle+moduleConfig.nodemodadmin.additional_txutil)) {
            uint8_t silentMinutes = airTime->getSilentMinutes(hourlyTxPercent, myRegion->dutyCycle+float(moduleConfig.nodemodadmin.additional_txutil));
            LOG_WARN("Duty cycle limit exceeded. Aborting send for now, you can send again in %d mins", silentMinutes);

            meshtastic_ClientNotification *cn = clientNotificationPool.allocZeroed();
            cn->has_reply_id = true;
            cn->reply_id = p->id;
            cn->level = meshtastic_LogRecord_Level_WARNING;
            cn->time = getValidTime(RTCQualityFromNet);
            sprintf(cn->message, "Duty cycle limit exceeded. You can send again in %d mins", silentMinutes);
            service->sendClientNotification(cn);

            meshtastic_Routing_Error err = meshtastic_Routing_Error_DUTY_CYCLE_LIMIT;

           
            if (isFromUs(p)) { // only send NAK to API, not to the mesh
                abortSendAndNak(err, p);
            } else {
                packetPool.release(p);
            }

            return err;
        }
    }

    // PacketId nakId = p->decoded.which_ackVariant == SubPacket_fail_id_tag ? p->decoded.ackVariant.fail_id : 0;
    // assert(!nakId); // I don't think we ever send 0hop naks over the wire (other than to the phone), test that assumption with
    // assert

    // Never set the want_ack flag on broadcast packets sent over the air.
    if (isBroadcast(p->to))
        p->want_ack = false;

    // Up until this point we might have been using 0 for the from address (if it started with the phone), but when we send over
    // the lora we need to make sure we have replaced it with our local address
    p->from = getFrom(p);

    p->relay_node = nodeDB->getLastByteOfNodeNum(getNodeNum()); // set the relayer to us
    // fw+ sniffer: forward our own TX to phone (originator only), but not for broadcasts (broadcasts są dostarczane lokalnie)
    if (moduleConfig.has_nodemodadmin && moduleConfig.nodemodadmin.sniffer_enabled && isFromUs(p) && !isBroadcast(p->to)) {
        //fw+ guard pool exhaustion on sniff copy
        meshtastic_MeshPacket *copyPtr = packetPool.allocCopy(*p);
        if (copyPtr) {
            service->sendPacketToPhoneRaw(copyPtr);
        } else {
            LOG_WARN("Skip sniffer copy to phone: packetPool exhausted");
        }
    }
    // If we are the original transmitter, set the hop limit with which we start
    if (isFromUs(p))
        p->hop_start = p->hop_limit;

    // If the packet hasn't yet been encrypted, do so now (it might already be encrypted if we are just forwarding it)

    if (!(p->which_payload_variant == meshtastic_MeshPacket_encrypted_tag ||
          p->which_payload_variant == meshtastic_MeshPacket_decoded_tag)) {
        return meshtastic_Routing_Error_BAD_REQUEST;
    }

    fixPriority(p); // Before encryption, fix the priority if it's unset
    // If the packet is not yet encrypted, do so now
    if (p->which_payload_variant == meshtastic_MeshPacket_decoded_tag) {
        ChannelIndex chIndex = p->channel; // keep as a local because we are about to change it

        DEBUG_HEAP_BEFORE;
        meshtastic_MeshPacket *p_decoded = packetPool.allocCopy(*p);
        DEBUG_HEAP_AFTER("Router::send", p_decoded);

        auto encodeResult = perhapsEncode(p);
        if (encodeResult != meshtastic_Routing_Error_NONE) {
            if (p_decoded) packetPool.release(p_decoded);
            p->channel = 0; // Reset the channel to 0, so we don't use the failing hash again
            abortSendAndNak(encodeResult, p);
            return encodeResult; // FIXME - this isn't a valid ErrorCode
        }
#if !MESHTASTIC_EXCLUDE_MQTT
        // Only publish to MQTT if we're the original transmitter of the packet
        if (moduleConfig.mqtt.enabled && isFromUs(p) && mqtt) {
            //fw+ if out of pool memory, skip MQTT publish rather than crash
            if (!p_decoded) {
                LOG_WARN("Skip MQTT onSend due to packetPool exhaustion");
            } else {

            // Only publish to MQTT only public messages
            if(!(p_decoded->decoded.portnum == meshtastic_PortNum_TEXT_MESSAGE_APP && 
            p_decoded->to != 0xffffffff && moduleConfig.nodemodadmin.do_not_send_prv_over_mqtt))
            {
                mqtt->onSend(*p, *p_decoded, chIndex);
            }else{
                LOG_DEBUG("MQTT secured messages enabled, message was not forwarded to broker\n");
            }
            }
        }
#endif
        //fw+ only report and release if allocation succeeded
        if (p_decoded) {
            m_packetCounter.onPacketReceived(p_decoded);
            packetPool.release(p_decoded);
        }
    }

#if HAS_UDP_MULTICAST
    if (udpHandler && config.network.enabled_protocols & meshtastic_Config_NetworkConfig_ProtocolFlags_UDP_BROADCAST) {
        udpHandler->onSend(const_cast<meshtastic_MeshPacket *>(p));
    }
#endif

    assert(iface); // This should have been detected already in sendLocal (or we just received a packet from outside)
    
    return iface->send(p);
}

/** Attempt to cancel a previously sent packet.  Returns true if a packet was found we could cancel */
bool Router::cancelSending(NodeNum from, PacketId id)
{
    if (iface && iface->cancelSending(from, id)) {
        // We are not a relayer of this packet anymore
        removeRelayer(nodeDB->getLastByteOfNodeNum(nodeDB->getNodeNum()), id, from);
        return true;
    }
    return false;
}

/** Attempt to find a packet in the TxQueue. Returns true if the packet was found. */
bool Router::findInTxQueue(NodeNum from, PacketId id)
{
    return iface->findInTxQueue(from, id);
}

/**
 * Every (non duplicate) packet this node receives will be passed through this method.  This allows subclasses to
 * update routing tables etc... based on what we overhear (even for messages not destined to our node)
 */
void Router::sniffReceived(const meshtastic_MeshPacket *p, const meshtastic_Routing *c)
{
    m_packetCounter.onPacketReceived(p);
}


DecodeState perhapsDecode(meshtastic_MeshPacket *p)
{
    concurrency::LockGuard g(cryptLock);

    if (config.device.role == meshtastic_Config_DeviceConfig_Role_REPEATER &&
        config.device.rebroadcast_mode == meshtastic_Config_DeviceConfig_RebroadcastMode_ALL_SKIP_DECODING)
        return DecodeState::DECODE_FAILURE;

    if (config.device.rebroadcast_mode == meshtastic_Config_DeviceConfig_RebroadcastMode_KNOWN_ONLY &&
        (nodeDB->getMeshNode(p->from) == NULL || !nodeDB->getMeshNode(p->from)->has_user)) {
        LOG_DEBUG("Node 0x%x not in nodeDB-> Rebroadcast mode KNOWN_ONLY will ignore packet", p->from);
        return DecodeState::DECODE_FAILURE;
    }

    if (p->which_payload_variant == meshtastic_MeshPacket_decoded_tag)
        return DecodeState::DECODE_SUCCESS; // If packet was already decoded just return

    size_t rawSize = p->encrypted.size;
    if (rawSize > sizeof(bytes)) {
        LOG_ERROR("Packet too large to attempt decryption! (rawSize=%d > 256)", rawSize);
        return DecodeState::DECODE_FATAL;
    }
    bool decrypted = false;
    ChannelIndex chIndex = 0;
#if !(MESHTASTIC_EXCLUDE_PKI)
    // Attempt PKI decryption first
    if (p->channel == 0 && isToUs(p) && p->to > 0 && !isBroadcast(p->to) && nodeDB->getMeshNode(p->from) != nullptr &&
        nodeDB->getMeshNode(p->from)->user.public_key.size > 0 && nodeDB->getMeshNode(p->to)->user.public_key.size > 0 &&
        rawSize > MESHTASTIC_PKC_OVERHEAD) {
        LOG_DEBUG("Attempt PKI decryption");

        if (crypto->decryptCurve25519(p->from, nodeDB->getMeshNode(p->from)->user.public_key, p->id, rawSize, p->encrypted.bytes,
                                      bytes)) {
            LOG_INFO("PKI Decryption worked!");

            meshtastic_Data decodedtmp;
            memset(&decodedtmp, 0, sizeof(decodedtmp));
            rawSize -= MESHTASTIC_PKC_OVERHEAD;
            if (pb_decode_from_bytes(bytes, rawSize, &meshtastic_Data_msg, &decodedtmp) &&
                decodedtmp.portnum != meshtastic_PortNum_UNKNOWN_APP) {
                decrypted = true;
                LOG_INFO("Packet decrypted using PKI!");
                p->pki_encrypted = true;
                memcpy(&p->public_key.bytes, nodeDB->getMeshNode(p->from)->user.public_key.bytes, 32);
                p->public_key.size = 32;
                p->decoded = decodedtmp;
                p->which_payload_variant = meshtastic_MeshPacket_decoded_tag; // change type to decoded
            } else {
                LOG_ERROR("PKC Decrypted, but pb_decode failed!");
                return DecodeState::DECODE_FAILURE;
            }
        } else {
            LOG_WARN("PKC decrypt attempted but failed!");
        }
    }
#endif

    // assert(p->which_payloadVariant == MeshPacket_encrypted_tag);
    if (!decrypted) {
        // Try to find a channel that works with this hash
        for (chIndex = 0; chIndex < channels.getNumChannels(); chIndex++) {
            // Try to use this hash/channel pair
            if (channels.decryptForHash(chIndex, p->channel)) {
                // we have to copy into a scratch buffer, because these bytes are a union with the decoded protobuf. Create a
                // fresh copy for each decrypt attempt.
                memcpy(bytes, p->encrypted.bytes, rawSize);
                // Try to decrypt the packet if we can
                crypto->decrypt(p->from, p->id, rawSize, bytes);

                // printBytes("plaintext", bytes, p->encrypted.size);

                // Take those raw bytes and convert them back into a well structured protobuf we can understand
                meshtastic_Data decodedtmp;
                memset(&decodedtmp, 0, sizeof(decodedtmp));
                if (!pb_decode_from_bytes(bytes, rawSize, &meshtastic_Data_msg, &decodedtmp)) {
                    LOG_ERROR("Invalid protobufs in received mesh packet id=0x%08x (bad psk?)!", p->id);
                } else if (decodedtmp.portnum == meshtastic_PortNum_UNKNOWN_APP) {
                    LOG_ERROR("Invalid portnum (bad psk?)!");
                } else {
                    p->decoded = decodedtmp;
                    p->which_payload_variant = meshtastic_MeshPacket_decoded_tag; // change type to decoded
                    decrypted = true;
                    break;
                }
            }
        }
    }

    if (decrypted) {
        // parsing was successful
        p->channel = chIndex; // change to store the index instead of the hash
        if (p->decoded.has_bitfield)
            p->decoded.want_response |= p->decoded.bitfield & BITFIELD_WANT_RESPONSE_MASK;

        /* Not actually ever used.
        // Decompress if needed. jm
        if (p->decoded.portnum == meshtastic_PortNum_TEXT_MESSAGE_COMPRESSED_APP) {
            // Decompress the payload
            char compressed_in[meshtastic_Constants_DATA_PAYLOAD_LEN] = {};
            char decompressed_out[meshtastic_Constants_DATA_PAYLOAD_LEN] = {};
            int decompressed_len;

            memcpy(compressed_in, p->decoded.payload.bytes, p->decoded.payload.size);

            decompressed_len = unishox2_decompress_simple(compressed_in, p->decoded.payload.size, decompressed_out);

            // LOG_DEBUG("**Decompressed length - %d ", decompressed_len);

            memcpy(p->decoded.payload.bytes, decompressed_out, decompressed_len);

            // Switch the port from PortNum_TEXT_MESSAGE_COMPRESSED_APP to PortNum_TEXT_MESSAGE_APP
            p->decoded.portnum = meshtastic_PortNum_TEXT_MESSAGE_APP;
        } */

        printPacket("decoded message", p);
#if ENABLE_JSON_LOGGING
        LOG_TRACE("%s", MeshPacketSerializer::JsonSerialize(p, false).c_str());
#elif ARCH_PORTDUINO
        if (portduino_config.traceFilename != "" || portduino_config.logoutputlevel == level_trace) {
            LOG_TRACE("%s", MeshPacketSerializer::JsonSerialize(p, false).c_str());
        }
#endif
        return DecodeState::DECODE_SUCCESS;
    } else {
        LOG_WARN("No suitable channel found for decoding, hash was 0x%x!", p->channel);
        return DecodeState::DECODE_FAILURE;
    }
}

/** Return 0 for success or a Routing_Error code for failure
 */
meshtastic_Routing_Error perhapsEncode(meshtastic_MeshPacket *p)
{
    concurrency::LockGuard g(cryptLock);

    int16_t hash;

    // If the packet is not yet encrypted, do so now
    if (p->which_payload_variant == meshtastic_MeshPacket_decoded_tag) {
        if (isFromUs(p)) {
            p->decoded.has_bitfield = true;
            p->decoded.bitfield |= (config.lora.config_ok_to_mqtt << BITFIELD_OK_TO_MQTT_SHIFT);
            p->decoded.bitfield |= (p->decoded.want_response << BITFIELD_WANT_RESPONSE_SHIFT);
        }

        size_t numbytes = pb_encode_to_bytes(bytes, sizeof(bytes), &meshtastic_Data_msg, &p->decoded);

        /* Not actually used, so save the cycles
        //  TODO: Allow modules to opt into compression.
        if (p->decoded.portnum == meshtastic_PortNum_TEXT_MESSAGE_APP) {

            char original_payload[meshtastic_Constants_DATA_PAYLOAD_LEN];
            memcpy(original_payload, p->decoded.payload.bytes, p->decoded.payload.size);

            char compressed_out[meshtastic_Constants_DATA_PAYLOAD_LEN] = {0};

            int compressed_len;
            compressed_len = unishox2_compress_simple(original_payload, p->decoded.payload.size, compressed_out);

            LOG_DEBUG("Original length - %d ", p->decoded.payload.size);
            LOG_DEBUG("Compressed length - %d ", compressed_len);
            LOG_DEBUG("Original message - %s ", p->decoded.payload.bytes);

            // If the compressed length is greater than or equal to the original size, don't use the compressed form
            if (compressed_len >= p->decoded.payload.size) {

                LOG_DEBUG("Not using compressing message");
                // Set the uncompressed payload variant anyway. Shouldn't hurt?
                // p->decoded.which_payloadVariant = Data_payload_tag;

                // Otherwise we use the compressor
            } else {
                LOG_DEBUG("Use compressed message");
                // Copy the compressed data into the meshpacket

                p->decoded.payload.size = compressed_len;
                memcpy(p->decoded.payload.bytes, compressed_out, compressed_len);

                p->decoded.portnum = meshtastic_PortNum_TEXT_MESSAGE_COMPRESSED_APP;
            }
        } */

        if (numbytes + MESHTASTIC_HEADER_LENGTH > MAX_LORA_PAYLOAD_LEN)
            return meshtastic_Routing_Error_TOO_LARGE;

        // printBytes("plaintext", bytes, numbytes);

        ChannelIndex chIndex = p->channel; // keep as a local because we are about to change it

#if !(MESHTASTIC_EXCLUDE_PKI)
        meshtastic_NodeInfoLite *node = nodeDB->getMeshNode(p->to);
        // We may want to retool things so we can send a PKC packet when the client specifies a key and nodenum, even if the node
        // is not in the local nodedb
        // First, only PKC encrypt packets we are originating
        if (isFromUs(p) &&
#if ARCH_PORTDUINO
            // Sim radio via the cli flag skips PKC
            !portduino_config.force_simradio &&
#endif
            // Don't use PKC with Ham mode
            !owner.is_licensed &&
            // Don't use PKC on 'serial' or 'gpio' channels unless explicitly requested
            !(p->pki_encrypted != true && p->channel > 0) &&
            // Check for valid keys and single node destination
            config.security.private_key.size == 32 && !isBroadcast(p->to) && node != nullptr &&
            // Check for a known public key for the destination
            (node->user.public_key.size == 32) &&
            // Some portnums either make no sense to send with PKC
            p->decoded.portnum != meshtastic_PortNum_TRACEROUTE_APP && p->decoded.portnum != meshtastic_PortNum_NODEINFO_APP &&
            p->decoded.portnum != meshtastic_PortNum_ROUTING_APP && p->decoded.portnum != meshtastic_PortNum_POSITION_APP) {
            LOG_DEBUG("Use PKI!");
            if (numbytes + MESHTASTIC_HEADER_LENGTH + MESHTASTIC_PKC_OVERHEAD > MAX_LORA_PAYLOAD_LEN)
                return meshtastic_Routing_Error_TOO_LARGE;
            if (p->pki_encrypted && !memfll(p->public_key.bytes, 0, 32) &&
                memcmp(p->public_key.bytes, node->user.public_key.bytes, 32) != 0) {
                LOG_WARN("Client public key differs from requested: 0x%02x, stored key begins 0x%02x", *p->public_key.bytes,
                         *node->user.public_key.bytes);
                return meshtastic_Routing_Error_PKI_FAILED;
            }
            crypto->encryptCurve25519(p->to, getFrom(p), node->user.public_key, p->id, numbytes, bytes, p->encrypted.bytes);
            numbytes += MESHTASTIC_PKC_OVERHEAD;
            p->channel = 0;
            p->pki_encrypted = true;
        } else {
            if (p->pki_encrypted == true) {
                // Client specifically requested PKI encryption
                return meshtastic_Routing_Error_PKI_FAILED;
            }
            hash = channels.setActiveByIndex(chIndex);

            // Now that we are encrypting the packet channel should be the hash (no longer the index)
            p->channel = hash;
            if (hash < 0) {
                // No suitable channel could be found for
                return meshtastic_Routing_Error_NO_CHANNEL;
            }
            crypto->encryptPacket(getFrom(p), p->id, numbytes, bytes);
            memcpy(p->encrypted.bytes, bytes, numbytes);
        }
#else
        if (p->pki_encrypted == true) {
            // Client specifically requested PKI encryption
            return meshtastic_Routing_Error_PKI_FAILED;
        }
        hash = channels.setActiveByIndex(chIndex);

        // Now that we are encrypting the packet channel should be the hash (no longer the index)
        p->channel = hash;
        if (hash < 0) {
            // No suitable channel could be found for
            return meshtastic_Routing_Error_NO_CHANNEL;
        }
        crypto->encryptPacket(getFrom(p), p->id, numbytes, bytes);
        memcpy(p->encrypted.bytes, bytes, numbytes);
#endif

        // Copy back into the packet and set the variant type
        p->encrypted.size = numbytes;
        p->which_payload_variant = meshtastic_MeshPacket_encrypted_tag;
    }

    return meshtastic_Routing_Error_NONE;
}

NodeNum Router::getNodeNum()
{
    return nodeDB->getNodeNum();
}

/**
 * Handle any packet that is received by an interface on this node.
 * Note: some packets may merely being passed through this node and will be forwarded elsewhere.
 */
void Router::handleReceived(meshtastic_MeshPacket *p, RxSource src)
{
    bool skipHandle = false;
    // Also, we should set the time from the ISR and it should have msec level resolution
    p->rx_time = getValidTime(RTCQualityFromNet); // store the arrival timestamp for the phone

    // Store a copy of encrypted packet for MQTT
    DEBUG_HEAP_BEFORE;
    meshtastic_MeshPacket *p_encrypted = packetPool.allocCopy(*p);
    DEBUG_HEAP_AFTER("Router::handleReceived", p_encrypted);

    // Take those raw bytes and convert them back into a well structured protobuf we can understand
    auto decodedState = perhapsDecode(p);
    if (decodedState == DecodeState::DECODE_FATAL) {
        // Fatal decoding error, we can't do anything with this packet
        LOG_WARN("Fatal decode error, dropping packet");
        cancelSending(p->from, p->id);
        skipHandle = true;
    } else if (decodedState == DecodeState::DECODE_SUCCESS) {
        // parsing was successful, queue for our recipient
        if (src == RX_SRC_LOCAL)
            printPacket("handleReceived(LOCAL)", p);
        else if (src == RX_SRC_USER)
            printPacket("handleReceived(USER)", p);
        else
            printPacket("handleReceived(REMOTE)", p);

        // Neighbor info module is disabled, ignore expensive neighbor info packets
        // always process neighbor info packets
        // if (p->which_payload_variant == meshtastic_MeshPacket_decoded_tag &&
        //     p->decoded.portnum == meshtastic_PortNum_NEIGHBORINFO_APP &&
        //     (!moduleConfig.has_neighbor_info || !moduleConfig.neighbor_info.enabled)) {
        //     LOG_DEBUG("Neighbor info module is disabled, ignore neighbor packet");
        //     cancelSending(p->from, p->id);
        //     skipHandle = true;
        // }

        bool shouldIgnoreNonstandardPorts =
            config.device.rebroadcast_mode == meshtastic_Config_DeviceConfig_RebroadcastMode_CORE_PORTNUMS_ONLY;
#if USERPREFS_EVENT_MODE
        shouldIgnoreNonstandardPorts = true;
#endif
        if (shouldIgnoreNonstandardPorts && p->which_payload_variant == meshtastic_MeshPacket_decoded_tag &&
            !IS_ONE_OF(p->decoded.portnum, meshtastic_PortNum_TEXT_MESSAGE_APP, meshtastic_PortNum_TEXT_MESSAGE_COMPRESSED_APP,
                       meshtastic_PortNum_POSITION_APP, meshtastic_PortNum_NODEINFO_APP, meshtastic_PortNum_ROUTING_APP,
                       meshtastic_PortNum_TELEMETRY_APP, meshtastic_PortNum_ADMIN_APP, meshtastic_PortNum_ALERT_APP,
                       meshtastic_PortNum_KEY_VERIFICATION_APP, meshtastic_PortNum_WAYPOINT_APP,
                       meshtastic_PortNum_STORE_FORWARD_APP, meshtastic_PortNum_TRACEROUTE_APP,
                       meshtastic_PortNum_ON_DEMAND_APP, meshtastic_PortNum_NODE_MOD_APP,
                       meshtastic_PortNum_PRIVATE_APP, meshtastic_PortNum_IDLE_GAME_APP
                    )) {
            LOG_DEBUG("Ignore packet on non-standard portnum for CORE_PORTNUMS_ONLY");
            cancelSending(p->from, p->id);
            skipHandle = true;
        }
    } else {
        printPacket("packet decoding failed or skipped (no PSK?)", p);
    }

    // call modules here
    // If this could be a spoofed packet, don't let the modules see it.
    if (!skipHandle) {
        MeshModule::callModules(*p, src);

#if !MESHTASTIC_EXCLUDE_MQTT
        // Mark as pki_encrypted if it is not yet decoded and MQTT encryption is also enabled, hash matches and it's a DM not to
        // us (because we would be able to decrypt it)
        if (decodedState == DecodeState::DECODE_FAILURE && moduleConfig.mqtt.encryption_enabled && p->channel == 0x00 &&
            !isBroadcast(p->to) && !isToUs(p))
            {
                //fw+ guard null before marking PKI flag
                if (p_encrypted) p_encrypted->pki_encrypted = true;
            }
        // After potentially altering it, publish received message to MQTT if we're not the original transmitter of the packet
        if (moduleConfig.mqtt.enabled && !isFromUs(p) && mqtt) {
            //fw+ only publish if we have a valid copy buffer
            if (decodedState == DecodeState::DECODE_SUCCESS || (p_encrypted && p_encrypted->pki_encrypted)) {
                if (p_encrypted) {
                    mqtt->onSend(*p_encrypted, *p, p->channel);
                } else {
                    LOG_WARN("Skip MQTT publish of received packet due to packetPool exhaustion");
                }
            }
        }
#endif
    }

    if (p_encrypted) packetPool.release(p_encrypted); //fw+ Release only if allocated
}

void Router::perhapsHandleReceived(meshtastic_MeshPacket *p)
{
#if ENABLE_JSON_LOGGING
    // Even ignored packets get logged in the trace
    p->rx_time = getValidTime(RTCQualityFromNet); // store the arrival timestamp for the phone
    LOG_TRACE("%s", MeshPacketSerializer::JsonSerializeEncrypted(p).c_str());
#elif ARCH_PORTDUINO
    // Even ignored packets get logged in the trace
    if (portduino_config.traceFilename != "" || portduino_config.logoutputlevel == level_trace) {
        p->rx_time = getValidTime(RTCQualityFromNet); // store the arrival timestamp for the phone
        LOG_TRACE("%s", MeshPacketSerializer::JsonSerializeEncrypted(p).c_str());
    }
#endif
    // assert(radioConfig.has_preferences);
    if (is_in_repeated(config.lora.ignore_incoming, p->from)) {
        LOG_DEBUG("Ignore msg, 0x%x is in our ignore list", p->from);
        packetPool.release(p);
        return;
    }

    meshtastic_NodeInfoLite const *node = nodeDB->getMeshNode(p->from);
    if (node != NULL && node->is_ignored) {
        LOG_DEBUG("Ignore msg, 0x%x is ignored", p->from);
        packetPool.release(p);
        return;
    }

    if (p->from == NODENUM_BROADCAST) {
        LOG_DEBUG("Ignore msg from broadcast address");
        packetPool.release(p);
        return;
    }

    if (config.lora.ignore_mqtt && p->via_mqtt) {
        LOG_DEBUG("Msg came in via MQTT from 0x%x", p->from);
        packetPool.release(p);
        return;
    }

    if (shouldFilterReceived(p)) {
        LOG_DEBUG("Incoming msg was filtered from 0x%x", p->from);
        packetPool.release(p);
        return;
    }

    // Note: we avoid calling shouldFilterReceived if we are supposed to ignore certain nodes - because some overrides might
    // cache/learn of the existence of nodes (i.e. FloodRouter) that they should not
    handleReceived(p);
    packetPool.release(p);
}<|MERGE_RESOLUTION|>--- conflicted
+++ resolved
@@ -108,10 +108,7 @@
     // For subsequent hops, check if previous relay is a favorite router
     // Optimized search for favorite routers with matching last byte
     // Check ordering optimized for IoT devices (cheapest checks first)
-<<<<<<< HEAD
     //fw+ use size_t to match getNumMeshNodes() and getMeshNodeByIndex
-=======
->>>>>>> 2b60bae6
     for (size_t i = 0; i < nodeDB->getNumMeshNodes(); i++) {
         meshtastic_NodeInfoLite *node = nodeDB->getMeshNodeByIndex(i);
         if (!node)
