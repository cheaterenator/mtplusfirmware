--- conflicted
+++ resolved
@@ -19,16 +19,10 @@
         PacketId id;
         uint32_t rxTimeMsec;              // Unix time in msecs - the time we received it,  0 means empty
         uint8_t next_hop;                 // The next hop asked for this packet
-<<<<<<< HEAD
         uint8_t hop_limit;                // bit 0-2: Highest hop limit observed for this packet,
                                           // bit 3-5: our hop limit when we first transmitted it
         uint8_t relayed_by[NUM_RELAYERS]; // Array of nodes that relayed this packet
     };                                    // 4B + 4B + 4B + 1B + 1B + 6B = 20B
-=======
-        uint8_t hop_limit;                // Highest hop limit observed for this packet
-        uint8_t relayed_by[NUM_RELAYERS]; // Array of nodes that relayed this packet
-    };                                    // 4B + 4B + 4B + 1B + 1B + 3B = 17B (will be padded to 20B)
->>>>>>> 3c25652c
 
     uint32_t recentPacketsCapacity =
         0; // Can be set in constructor, no need to recompile. Used to allocate memory for mx_recentPackets.
