--- conflicted
+++ resolved
@@ -165,7 +165,6 @@
            config.device.rebroadcast_mode != meshtastic_Config_DeviceConfig_RebroadcastMode_NONE;
 }
 
-<<<<<<< HEAD
 bool FloodingRouter::perhapsRebroadcast(const meshtastic_MeshPacket *p)
 {
     //fw+
@@ -190,15 +189,7 @@
                         return false; // too frequent unchanged position broadcast: do not rebroadcast
                     }
                 }
-=======
-void FloodingRouter::perhapsRebroadcast(const meshtastic_MeshPacket *p)
-{
-    if (!isToUs(p) && (p->hop_limit > 0) && !isFromUs(p)) {
-        if (p->id != 0) {
-            if (isRebroadcaster()) {
->>>>>>> fcb1d64e
                 meshtastic_MeshPacket *tosend = packetPool.allocCopy(*p); // keep a copy because we will be sending it
-
                 // Use shared logic to determine if hop_limit should be decremented
                 if (shouldDecrementHopLimit(p)) {
                     tosend->hop_limit--; // bump down the hop count
@@ -217,7 +208,6 @@
 
                 LOG_INFO("Rebroadcast received floodmsg");
                 // Note: we are careful to resend using the original senders node id
-<<<<<<< HEAD
                 // We are careful not to call our hooked version of send() - because we don't want to check this again
                 // Opportunistic/selective flooding: schedule delayed rebroadcast, cancel on hear
                 if (isOpportunisticEnabled() && isBroadcast(tosend->to)) {
@@ -230,20 +220,14 @@
 
                 Router::send(tosend);
                 return true;
-=======
                 send(tosend);
->>>>>>> fcb1d64e
-            } else {
                 LOG_DEBUG("No rebroadcast: Role = CLIENT_MUTE or Rebroadcast Mode = NONE");
             }
         } else {
             LOG_DEBUG("Ignore 0 id broadcast");
         }
     }
-<<<<<<< HEAD
     return false;
-=======
->>>>>>> fcb1d64e
 }
 
 void FloodingRouter::sniffReceived(const meshtastic_MeshPacket *p, const meshtastic_Routing *c)
