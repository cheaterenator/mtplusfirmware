--- conflicted
+++ resolved
@@ -96,7 +96,7 @@
 
 void FloodingRouter::perhapsCancelDupe(const meshtastic_MeshPacket *p)
 {
-<<<<<<< HEAD
+    //fw+ prefer opportunistic cancel on first-hear; fall back to role-based cancel
     bool allowCancel = (p->transport_mechanism == meshtastic_MeshPacket_TransportMechanism_TRANSPORT_LORA);
     if (allowCancel) {
         if (isOpportunisticEnabled() && moduleConfig.nodemodadmin.opportunistic_cancel_on_first_hear) {
@@ -104,20 +104,10 @@
                 txRelayCanceled++;
                 opportunistic_canceled++;
             }
-        } else if (config.device.role != meshtastic_Config_DeviceConfig_Role_ROUTER &&
-                   config.device.role != meshtastic_Config_DeviceConfig_Role_REPEATER &&
-                   config.device.role != meshtastic_Config_DeviceConfig_Role_ROUTER_LATE) {
-            // legacy behavior?
+        } else if (roleAllowsCancelingDupe(p)) {
             if (Router::cancelSending(p->from, p->id))
                 txRelayCanceled++;
         }
-=======
-    if (p->transport_mechanism == meshtastic_MeshPacket_TransportMechanism_TRANSPORT_LORA && roleAllowsCancelingDupe(p)) {
-        // cancel rebroadcast of this message *if* there was already one, unless we're a router/repeater!
-        // But only LoRa packets should be able to trigger this.
-        if (Router::cancelSending(p->from, p->id))
-            txRelayCanceled++;
->>>>>>> e20a91b9
     }
     if (config.device.role == meshtastic_Config_DeviceConfig_Role_ROUTER_LATE && iface) {
         iface->clampToLateRebroadcastWindow(getFrom(p), p->id);
