--- conflicted
+++ resolved
@@ -117,7 +117,6 @@
     return NULL;
 }
 
-<<<<<<< HEAD
 /* Attempt to find a packet from this queue. Return true if it was found. */
 bool MeshPacketQueue::find(NodeNum from, PacketId id)
 {
@@ -131,13 +130,10 @@
     return false;
 }
 
-/** Attempt to find and remove a packet from this queue.  Returns the packet which was removed from the queue */
-=======
 /**
  * Attempt to find a lower-priority packet in the queue and replace it with the provided one.
  * @return True if the replacement succeeded, false otherwise
  */
->>>>>>> f9876cfe
 bool MeshPacketQueue::replaceLowerPriorityPacket(meshtastic_MeshPacket *p)
 {
 
