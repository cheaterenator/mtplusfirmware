--- conflicted
+++ resolved
@@ -18,11 +18,11 @@
 #define default_ls_secs IF_ROUTER(ONE_DAY, 5 * 60)
 #define default_min_wake_secs 10
 #define default_screen_on_secs IF_ROUTER(1, 60 * 10)
-<<<<<<< HEAD
 #define default_node_info_broadcast_secs 1 * 60 * 60
 #define default_neighbor_info_broadcast_secs 5 * 60 * 60
 #define min_node_info_broadcast_secs 30 * 60 // No regular broadcasts of more than once an hour
 #define min_neighbor_info_broadcast_secs 1 * 60 * 60
+#define default_map_publish_interval_secs 60 * 60
 
 #define default_mqtt_address "loranet.pl"
 #define default_mqtt_username ""
@@ -37,20 +37,8 @@
 #define default_chantxutil_user_additional 5
 #define default_autoresponder_enabled false
 #define default_autoredirect_messages_enabled false
-=======
-#define default_node_info_broadcast_secs 3 * 60 * 60
-#define default_neighbor_info_broadcast_secs 6 * 60 * 60
-#define min_node_info_broadcast_secs 60 * 60 // No regular broadcasts of more than once an hour
-#define min_neighbor_info_broadcast_secs 4 * 60 * 60
-#define default_map_publish_interval_secs 60 * 60
-
-#define default_mqtt_address "mqtt.meshtastic.org"
-#define default_mqtt_username "meshdev"
-#define default_mqtt_password "large4cats"
-#define default_mqtt_root "msh"
 #define default_mqtt_encryption_enabled true
 #define default_mqtt_tls_enabled false
->>>>>>> 5e921453
 
 #define IF_ROUTER(routerVal, normalVal)                                                                                          \
     ((config.device.role == meshtastic_Config_DeviceConfig_Role_ROUTER) ? (routerVal) : (normalVal))
