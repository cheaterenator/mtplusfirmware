#pragma once

#include "FloodingRouter.h"
#include <unordered_map>
#include "mesh/generated/meshtastic/heard.pb.h" //fw+

/**
 * An identifier for a globally unique message - a pair of the sending nodenum and the packet id assigned
 * to that message
 */
struct GlobalPacketId {
    NodeNum node;
    PacketId id;

    bool operator==(const GlobalPacketId &p) const { return node == p.node && id == p.id; }

    explicit GlobalPacketId(const meshtastic_MeshPacket *p)
    {
        node = getFrom(p);
        id = p->id;
    }

    GlobalPacketId(NodeNum _from, PacketId _id)
    {
        node = _from;
        id = _id;
    }
};

/**
 * A packet queued for retransmission
 */
struct PendingPacket {
    meshtastic_MeshPacket *packet;

    /** The next time we should try to retransmit this packet */
    uint32_t nextTxMsec = 0;

    /** Starts at NUM_RETRANSMISSIONS -1 and counts down.  Once zero it will be removed from the list */
    uint8_t numRetransmissions = 0;

    PendingPacket() {}
    explicit PendingPacket(meshtastic_MeshPacket *p, uint8_t numRetransmissions);
};

class GlobalPacketIdHashFunction
{
  public:
    size_t operator()(const GlobalPacketId &p) const { return (std::hash<NodeNum>()(p.node)) ^ (std::hash<PacketId>()(p.id)); }
};

/*
  Router for direct messages, which only relays if it is the next hop for a packet. The next hop is set by the current
  relayer of a packet, which bases this on information from a previous successful delivery to the destination via flooding.
  Namely, in the PacketHistory, we keep track of (up to 3) relayers of a packet. When the ACK is delivered back to us via a node
  that also relayed the original packet, we use that node as next hop for the destination from then on. This makes sure that only
  when there’s a two-way connection, we assign a next hop. Both the ReliableRouter and NextHopRouter will do retransmissions (the
  NextHopRouter only 1 time). For the final retry, if no one actually relayed the packet, it will reset the next hop in order to
  fall back to the FloodingRouter again. Note that thus also intermediate hops will do a single retransmission if the intended
  next-hop didn’t relay, in order to fix changes in the middle of the route.
*/
class NextHopRouter : public FloodingRouter
{
  public:
    /**
     * Constructor
     *
     */
    NextHopRouter();

    /**
     * Send a packet
     * @return an error code
     */
    virtual ErrorCode send(meshtastic_MeshPacket *p) override;

    /** Do our retransmission handling */
    virtual int32_t runOnce() override
    {
        // Note: We must doRetransmissions FIRST, because it might queue up work for the base class runOnce implementation
        doRetransmissions();

        int32_t r = FloodingRouter::runOnce();

        // Also after calling runOnce there might be new packets to retransmit
        auto d = doRetransmissions();
        return min(d, r);
    }

    // The number of retransmissions intermediate nodes will do (actually 1 less than this)
    constexpr static uint8_t NUM_INTERMEDIATE_RETX = 2;
    // The number of retransmissions the original sender will do
    constexpr static uint8_t NUM_RELIABLE_RETX = 3;

    //fw+ Adapt DV-ETX using S&F custody signals (override Router's no-op)
    void rewardRouteOnDelivered(PacketId originalId, NodeNum sourceNode, uint8_t viaHopLastByte, int8_t rxSnr) override;
    void penalizeRouteOnFailed(PacketId originalId, NodeNum sourceNode, uint8_t viaHopLastByte, uint32_t reasonCode) override;

    //fw+ PUBLIC API for route learning from traceroute packets (called by TraceRouteModule)
    // This enables ACTIVE and PASSIVE DV-ETX learning from traceroute responses
    void learnFromRouteDiscoveryPayload(const meshtastic_MeshPacket *p);

  protected:
    /**
     * Pending retransmissions
     */
    std::unordered_map<GlobalPacketId, PendingPacket, GlobalPacketIdHashFunction> pending;

    //fw+ dv-etx, passive DV-ETX (lightweight, optional)
    struct RouteEntry {
        uint8_t next_hop = NO_NEXT_HOP_PREFERENCE; // last-byte id
        float aggregated_cost = 0.0f;               // simple scalar cost
        uint8_t confidence = 0;                    // how sure we are (seen successes)
        uint32_t lastUpdatedMs = 0;
        uint8_t backup_next_hop = NO_NEXT_HOP_PREFERENCE; // secondary candidate
        float backup_cost = 0.0f;
    };

    std::unordered_map<uint32_t, RouteEntry> routes; // dest_node_id -> route

    //fw+ proactive traceroute scheduler state
    uint32_t lastHeardTracerouteMs = 0;
    uint32_t lastProbeGlobalMs = 0;
    uint32_t probesTodayCounter = 0;
    uint32_t probesDayStartMs = 0;
    std::unordered_map<uint32_t, uint32_t> perDestLastHeardRouteMs; // dest -> last heard traceroute time
    std::unordered_map<uint32_t, uint32_t> perDestLastProbeMs;      // dest -> last probe time

    bool isRouteStale(const RouteEntry &r, uint32_t now) const
    {
        uint32_t ttlMs = computeRouteTtlMs(r.confidence);
        // Treat as stale if age exceeds 75% of TTL
        return (now - r.lastUpdatedMs) > (ttlMs - ttlMs / 4);
    }

    float computeStaleRatio(uint32_t now) const
    {
        size_t total = 0, stale = 0;
        for (const auto &kv : routes) {
            const RouteEntry &r = kv.second;
            if (r.next_hop == NO_NEXT_HOP_PREFERENCE) continue;
            total++;
            if (isRouteStale(r, now)) stale++;
        }
        if (total == 0) return 0.0f;
        return (float)stale * 100.0f / (float)total;
    }

    bool canProbeGlobal(uint32_t now) const;
    bool canProbeDest(uint32_t dest, uint32_t now) const;
    bool maybeScheduleTraceroute(uint32_t now);
    bool sendTracerouteTo(uint32_t dest);
    // Config-driven thresholds
    float getHysteresisThreshold() const;
    uint8_t getMinConfidenceToUse() const;
    //fw+ dv-etx
    bool lookupRoute(uint32_t dest, RouteEntry &out);
    void learnRoute(uint32_t dest, uint8_t viaHop, float observedCost);
    void invalidateRoute(uint32_t dest, float penalty = 1.0f);
    float estimateEtxFromSnr(float snr) const;
    // fw+ nexthop snif (learnFromRouteDiscoveryPayload now in public section above)
    void learnFromRoutingPayload(const meshtastic_MeshPacket *p);
    void processPathAndLearn(const uint32_t *path, size_t maxHops,
                             const int8_t *snrList, size_t maxSnr,
                             const meshtastic_MeshPacket *p);
    bool isDirectNeighborLastByte(uint8_t lastByte) const
    {
        // Scan known nodes for any with matching last byte that are direct (hops_away == 0)
        int totalNodes = nodeDB->getNumMeshNodes();
        for (int i = 0; i < totalNodes; ++i) {
            meshtastic_NodeInfoLite *n = nodeDB->getMeshNodeByIndex(i);
            if (!n) continue;
            if (n->hops_away == 0 && (uint8_t)(n->num & 0xFF) == lastByte) return true;
        }
        return false;
    }
    
    //fw+ HeardAssist throttle state
    struct HeardThrottlePolicy {
        uint8_t percent_per_ring[8] = {0}; // index 1..7 used
        uint32_t jitter_base_ms = 0;
        uint32_t jitter_slope_ms = 0;
        uint8_t scope_min_ring = 0;
        uint32_t active_until_ms = 0;
        bool isActive(uint32_t now) const { return now < active_until_ms; }
    };
    HeardThrottlePolicy heardThrottle;

    bool shouldRelayTextWithThrottle(const meshtastic_MeshPacket *p, uint32_t &outJitterMs) const; //fw+


    /**
     * Should this incoming filter be dropped?
     *
     * Called immediately on reception, before any further processing.
     * @return true to abandon the packet
     */
    virtual bool shouldFilterReceived(const meshtastic_MeshPacket *p) override;

    /**
     * Look for packets we need to relay
     */
    virtual void sniffReceived(const meshtastic_MeshPacket *p, const meshtastic_Routing *c) override;

    /**
     * Try to find the pending packet record for this ID (or NULL if not found)
     */
    PendingPacket *findPendingPacket(NodeNum from, PacketId id) { return findPendingPacket(GlobalPacketId(from, id)); }
    PendingPacket *findPendingPacket(GlobalPacketId p);

    /**
     * Add p to the list of packets to retransmit occasionally.  We will free it once we stop retransmitting.
     */
    PendingPacket *startRetransmission(meshtastic_MeshPacket *p, uint8_t numReTx = NUM_INTERMEDIATE_RETX);

    // Return true if we're allowed to cancel a packet in the txQueue (so we may never transmit it even once)
    bool roleAllowsCancelingFromTxQueue(const meshtastic_MeshPacket *p);

    /**
     * Stop any retransmissions we are doing of the specified node/packet ID pair
     *
     * @return true if we found and removed a transmission with this ID
     */
    bool stopRetransmission(NodeNum from, PacketId id);
    bool stopRetransmission(GlobalPacketId p);

    /**
     * Do any retransmissions that are scheduled (FIXME - for the time being called from loop)
     *
     * @return the number of msecs until our next retransmission or MAXINT if none scheduled
     */
    int32_t doRetransmissions();

    void setNextTx(PendingPacket *pending);

  private:
    /**
     * Get the next hop for a destination, given the relay node
     * @return the node number of the next hop, 0 if no preference (fallback to FloodingRouter)
     */
    uint8_t getNextHop(NodeNum to, uint8_t relay_node);

<<<<<<< HEAD
    /** Check if we should be relaying this packet if so, do so.
     *  @return true if we did relay */
    bool perhapsRelay(const meshtastic_MeshPacket *p);

  public:
    struct PublicRouteEntry {
        uint32_t dest;
        uint8_t next_hop;
        float aggregated_cost;
        uint8_t confidence;
        uint32_t lastUpdatedMs;
    };

    // Adaptive TTL: base + per-confidence increment, clamped to max
    constexpr static uint32_t ROUTE_TTL_BASE_MS = 24UL * 60UL * 60UL * 1000UL;   // 24 hours
    constexpr static uint32_t ROUTE_TTL_PER_CONF_MS = 12UL * 60UL * 60UL * 1000UL; // +12 hours per confidence
    constexpr static uint32_t ROUTE_TTL_MAX_MS = 7UL * 24UL * 60UL * 60UL * 1000UL; // cap at 7 days

    static uint32_t computeRouteTtlMs(uint8_t confidence)
    {
        // Allow admin overrides if set (>0)
        uint32_t baseMs = ROUTE_TTL_BASE_MS;
        uint32_t perConfMs = ROUTE_TTL_PER_CONF_MS;
        uint32_t maxMs = ROUTE_TTL_MAX_MS;
        if (moduleConfig.has_nodemodadmin) {
            if (moduleConfig.nodemodadmin.route_ttl_base_hours) baseMs = moduleConfig.nodemodadmin.route_ttl_base_hours * 3600000UL;
            if (moduleConfig.nodemodadmin.route_ttl_per_conf_hours) perConfMs = moduleConfig.nodemodadmin.route_ttl_per_conf_hours * 3600000UL;
            if (moduleConfig.nodemodadmin.route_ttl_max_hours) maxMs = moduleConfig.nodemodadmin.route_ttl_max_hours * 3600000UL;
        }
        uint64_t ttl = baseMs + (uint64_t)confidence * perConfMs;
        if (ttl > maxMs) ttl = maxMs;
        return (uint32_t)ttl;
    }

    std::vector<PublicRouteEntry> getRouteSnapshot(bool includeStale = false) const
    {
        std::vector<PublicRouteEntry> out;
        out.reserve(routes.size());
        uint32_t now = millis();
        for (const auto &kv : routes) {
            const uint32_t dest = kv.first;
            const RouteEntry &r = kv.second;
            if (!includeStale) {
                uint32_t ttlMs = computeRouteTtlMs(r.confidence);
                if (now - r.lastUpdatedMs > ttlMs) continue;
                // Visibility threshold aligned with routing usage threshold
                if (r.confidence < getMinConfidenceToUse()) continue;
            }
            PublicRouteEntry e{dest, r.next_hop, r.aggregated_cost, r.confidence, r.lastUpdatedMs};
            out.push_back(e);
        }
        return out;
    }

    //fw+ expose confidence check to callers without RTTI
    bool hasRouteConfidence(NodeNum dest, uint8_t minConf) const override
    {
        auto snap = getRouteSnapshot(true);
        for (const auto &e : snap) if (e.dest == dest) return e.confidence >= minConf;
        return false;
    }
=======
    /** Check if we should be rebroadcasting this packet if so, do so.
     *  @return true if we did rebroadcast */
    bool perhapsRebroadcast(const meshtastic_MeshPacket *p) override;
>>>>>>> dd51de85
};<|MERGE_RESOLUTION|>--- conflicted
+++ resolved
@@ -240,12 +240,12 @@
      */
     uint8_t getNextHop(NodeNum to, uint8_t relay_node);
 
-<<<<<<< HEAD
-    /** Check if we should be relaying this packet if so, do so.
-     *  @return true if we did relay */
-    bool perhapsRelay(const meshtastic_MeshPacket *p);
+    /** Check if we should be rebroadcasting this packet if so, do so.
+     *  @return true if we did rebroadcast */
+    bool perhapsRebroadcast(const meshtastic_MeshPacket *p) override;
 
   public:
+    //fw+ Public API for route introspection
     struct PublicRouteEntry {
         uint32_t dest;
         uint8_t next_hop;
@@ -254,7 +254,7 @@
         uint32_t lastUpdatedMs;
     };
 
-    // Adaptive TTL: base + per-confidence increment, clamped to max
+    //fw+ Adaptive TTL: base + per-confidence increment, clamped to max
     constexpr static uint32_t ROUTE_TTL_BASE_MS = 24UL * 60UL * 60UL * 1000UL;   // 24 hours
     constexpr static uint32_t ROUTE_TTL_PER_CONF_MS = 12UL * 60UL * 60UL * 1000UL; // +12 hours per confidence
     constexpr static uint32_t ROUTE_TTL_MAX_MS = 7UL * 24UL * 60UL * 60UL * 1000UL; // cap at 7 days
@@ -302,9 +302,4 @@
         for (const auto &e : snap) if (e.dest == dest) return e.confidence >= minConf;
         return false;
     }
-=======
-    /** Check if we should be rebroadcasting this packet if so, do so.
-     *  @return true if we did rebroadcast */
-    bool perhapsRebroadcast(const meshtastic_MeshPacket *p) override;
->>>>>>> dd51de85
 };