#include "configuration.h"
#if !MESHTASTIC_EXCLUDE_GPS
#include "GPS.h"
#endif
#include "../detect/ScanI2C.h"
#include "Channels.h"
#include "CryptoEngine.h"
#include "Default.h"
#include "FSCommon.h"
#include "MeshRadio.h"
#include "MeshService.h"
#include "NodeDB.h"
#include "PacketHistory.h"
#include "PowerFSM.h"
#include "RTC.h"
#include "Router.h"
#include "SPILock.h"
#include "SafeFile.h"
#include "TypeConversions.h"
#include "error.h"
#include "main.h"
#include "mesh-pb-constants.h"
#include "meshUtils.h"
#include "modules/NeighborInfoModule.h"
#include <ErriezCRC32.h>
#include <algorithm>
#include <pb_decode.h>
#include <pb_encode.h>
#include <vector>

#ifdef ARCH_ESP32
#if HAS_WIFI
#include "mesh/wifi/WiFiAPClient.h"
#endif
#include "SPILock.h"
#include "modules/StoreForwardModule.h"
#include <Preferences.h>
#include <esp_efuse.h>
#include <esp_efuse_table.h>
#include <nvs_flash.h>
#include <soc/efuse_reg.h>
#include <soc/soc.h>
#endif

#ifdef ARCH_PORTDUINO
#include "modules/StoreForwardModule.h"
#include "platform/portduino/PortduinoGlue.h"
#endif

#ifdef ARCH_NRF52
#include <bluefruit.h>
#include <utility/bonding.h>
#endif

#if defined(ARCH_ESP32) && !MESHTASTIC_EXCLUDE_WIFI
#include <WiFiOTA.h>
#endif

NodeDB *nodeDB = nullptr;

//fw+ port usage counter
const uint32_t MAX_PORTS = 512;
uint32_t portCounters[512] = {0};

// we have plenty of ram so statically alloc this tempbuf (for now)
EXT_RAM_BSS_ATTR meshtastic_DeviceState devicestate;
meshtastic_MyNodeInfo &myNodeInfo = devicestate.my_node;
meshtastic_NodeDatabase nodeDatabase;
meshtastic_LocalConfig config;
meshtastic_DeviceUIConfig uiconfig{.screen_brightness = 153, .screen_timeout = 30};
meshtastic_LocalModuleConfig moduleConfig;
meshtastic_ChannelFile channelFile;

#ifdef USERPREFS_USE_ADMIN_KEY_0
static unsigned char userprefs_admin_key_0[] = USERPREFS_USE_ADMIN_KEY_0;
#endif
#ifdef USERPREFS_USE_ADMIN_KEY_1
static unsigned char userprefs_admin_key_1[] = USERPREFS_USE_ADMIN_KEY_1;
#endif
#ifdef USERPREFS_USE_ADMIN_KEY_2
static unsigned char userprefs_admin_key_2[] = USERPREFS_USE_ADMIN_KEY_2;
#endif

#ifdef HELTEC_MESH_NODE_T114

uint32_t read8(uint8_t bits, uint8_t dummy, uint8_t cs, uint8_t sck, uint8_t mosi, uint8_t dc, uint8_t rst)
{
    uint32_t ret = 0;
    uint8_t SDAPIN = mosi;
    pinMode(SDAPIN, INPUT_PULLUP);
    digitalWrite(dc, HIGH);
    for (int i = 0; i < dummy; i++) { // any dummy clocks
        digitalWrite(sck, HIGH);
        delay(1);
        digitalWrite(sck, LOW);
        delay(1);
    }
    for (int i = 0; i < bits; i++) { // read results
        ret <<= 1;
        delay(1);
        if (digitalRead(SDAPIN))
            ret |= 1;
        ;
        digitalWrite(sck, HIGH);
        delay(1);
        digitalWrite(sck, LOW);
    }
    return ret;
}

void write9(uint8_t val, uint8_t dc_val, uint8_t cs, uint8_t sck, uint8_t mosi, uint8_t dc, uint8_t rst)
{
    pinMode(mosi, OUTPUT);
    digitalWrite(dc, dc_val);
    for (int i = 0; i < 8; i++) { // send command
        digitalWrite(mosi, (val & 0x80) != 0);
        delay(1);
        digitalWrite(sck, HIGH);
        delay(1);
        digitalWrite(sck, LOW);
        val <<= 1;
    }
}

uint32_t readwrite8(uint8_t cmd, uint8_t bits, uint8_t dummy, uint8_t cs, uint8_t sck, uint8_t mosi, uint8_t dc, uint8_t rst)
{
    digitalWrite(cs, LOW);
    write9(cmd, 0, cs, sck, mosi, dc, rst);
    uint32_t ret = read8(bits, dummy, cs, sck, mosi, dc, rst);
    digitalWrite(cs, HIGH);
    return ret;
}

uint32_t get_st7789_id(uint8_t cs, uint8_t sck, uint8_t mosi, uint8_t dc, uint8_t rst)
{
    pinMode(cs, OUTPUT);
    digitalWrite(cs, HIGH);
    pinMode(cs, OUTPUT);
    pinMode(sck, OUTPUT);
    pinMode(mosi, OUTPUT);
    pinMode(dc, OUTPUT);
    pinMode(rst, OUTPUT);
    digitalWrite(rst, LOW); // Hardware Reset
    delay(10);
    digitalWrite(rst, HIGH);
    delay(10);

    uint32_t ID = 0;
    ID = readwrite8(0x04, 24, 1, cs, sck, mosi, dc, rst);
    ID = readwrite8(0x04, 24, 1, cs, sck, mosi, dc, rst); // ST7789 needs twice
    return ID;
}

#endif

bool meshtastic_NodeDatabase_callback(pb_istream_t *istream, pb_ostream_t *ostream, const pb_field_iter_t *field)
{
    if (ostream) {
        std::vector<meshtastic_NodeInfoLite> const *vec = (std::vector<meshtastic_NodeInfoLite> *)field->pData;
        for (auto item : *vec) {
            if (!pb_encode_tag_for_field(ostream, field))
                return false;
            pb_encode_submessage(ostream, meshtastic_NodeInfoLite_fields, &item);
        }
    }
    if (istream) {
        meshtastic_NodeInfoLite node; // this gets good data
        std::vector<meshtastic_NodeInfoLite> *vec = (std::vector<meshtastic_NodeInfoLite> *)field->pData;

        if (istream->bytes_left && pb_decode(istream, meshtastic_NodeInfoLite_fields, &node))
            vec->push_back(node);
    }
    return true;
}

/** The current change # for radio settings.  Starts at 0 on boot and any time the radio settings
 * might have changed is incremented.  Allows others to detect they might now be on a new channel.
 */
uint32_t radioGeneration;

// FIXME - move this somewhere else
extern void getMacAddr(uint8_t *dmac);

/**
 *
 * Normally userids are unique and start with +country code to look like Signal phone numbers.
 * But there are some special ids used when we haven't yet been configured by a user.  In that case
 * we use !macaddr (no colons).
 */
meshtastic_User &owner = devicestate.owner;
meshtastic_Position localPosition = meshtastic_Position_init_default;
meshtastic_CriticalErrorCode error_code =
    meshtastic_CriticalErrorCode_NONE; // For the error code, only show values from this boot (discard value from flash)
uint32_t error_address = 0;

static uint8_t ourMacAddr[6];

NodeDB::NodeDB()
{
    LOG_INFO("Init NodeDB");
    loadFromDisk();
    cleanupMeshDB();

    uint32_t devicestateCRC = crc32Buffer(&devicestate, sizeof(devicestate));
    uint32_t nodeDatabaseCRC = crc32Buffer(&nodeDatabase, sizeof(nodeDatabase));
    uint32_t configCRC = crc32Buffer(&config, sizeof(config));
    uint32_t channelFileCRC = crc32Buffer(&channelFile, sizeof(channelFile));

    int saveWhat = 0;
    // Get device unique id
#if defined(CONFIG_IDF_TARGET_ESP32C3) || defined(CONFIG_IDF_TARGET_ESP32S3)
    uint32_t unique_id[4];
    // ESP32 factory burns a unique id in efuse for S2+ series and evidently C3+ series
    // This is used for HMACs in the esp-rainmaker AIOT platform and seems to be a good choice for us
    esp_err_t err = esp_efuse_read_field_blob(ESP_EFUSE_OPTIONAL_UNIQUE_ID, unique_id, sizeof(unique_id) * 8);
    if (err == ESP_OK) {
        memcpy(myNodeInfo.device_id.bytes, unique_id, sizeof(unique_id));
        myNodeInfo.device_id.size = 16;
    } else {
        LOG_WARN("Failed to read unique id from efuse");
    }
#elif defined(ARCH_NRF52)
    // Nordic applies a FIPS compliant Random ID to each chip at the factory
    // We concatenate the device address to the Random ID to create a unique ID for now
    // This will likely utilize a crypto module in the future
    uint64_t device_id_start = ((uint64_t)NRF_FICR->DEVICEID[1] << 32) | NRF_FICR->DEVICEID[0];
    uint64_t device_id_end = ((uint64_t)NRF_FICR->DEVICEADDR[1] << 32) | NRF_FICR->DEVICEADDR[0];
    memcpy(myNodeInfo.device_id.bytes, &device_id_start, sizeof(device_id_start));
    memcpy(myNodeInfo.device_id.bytes + sizeof(device_id_start), &device_id_end, sizeof(device_id_end));
    myNodeInfo.device_id.size = 16;
    // Uncomment below to print the device id

#else
    // FIXME - implement for other platforms
#endif

    // if (myNodeInfo.device_id.size == 16) {
    //     std::string deviceIdHex;
    //     for (size_t i = 0; i < myNodeInfo.device_id.size; ++i) {
    //         char buf[3];
    //         snprintf(buf, sizeof(buf), "%02X", myNodeInfo.device_id.bytes[i]);
    //         deviceIdHex += buf;
    //     }
    //     LOG_DEBUG("Device ID (HEX): %s", deviceIdHex.c_str());
    // }

    // likewise - we always want the app requirements to come from the running appload
    myNodeInfo.min_app_version = 30200; // format is Mmmss (where M is 1+the numeric major number. i.e. 30200 means 2.2.00
    // Note! We do this after loading saved settings, so that if somehow an invalid nodenum was stored in preferences we won't
    // keep using that nodenum forever. Crummy guess at our nodenum (but we will check against the nodedb to avoid conflicts)
    pickNewNodeNum();

    // Set our board type so we can share it with others
    owner.hw_model = HW_VENDOR;
    // Ensure user (nodeinfo) role is set to whatever we're configured to
    owner.role = config.device.role;
    // Ensure macaddr is set to our macaddr as it will be copied in our info below
    memcpy(owner.macaddr, ourMacAddr, sizeof(owner.macaddr));

    if (!config.has_security) {
        config.has_security = true;
        config.security = meshtastic_Config_SecurityConfig_init_default;
        config.security.serial_enabled = config.device.serial_enabled;
        config.security.is_managed = config.device.is_managed;
    }

#if !(MESHTASTIC_EXCLUDE_PKI_KEYGEN || MESHTASTIC_EXCLUDE_PKI)

    if (!owner.is_licensed && config.lora.region != meshtastic_Config_LoRaConfig_RegionCode_UNSET) {
        bool keygenSuccess = false;
        if (config.security.private_key.size == 32) {
            if (crypto->regeneratePublicKey(config.security.public_key.bytes, config.security.private_key.bytes)) {
                keygenSuccess = true;
            }
        } else {
            LOG_INFO("Generate new PKI keys");
            crypto->generateKeyPair(config.security.public_key.bytes, config.security.private_key.bytes);
            keygenSuccess = true;
        }
        if (keygenSuccess) {
            config.security.public_key.size = 32;
            config.security.private_key.size = 32;
            owner.public_key.size = 32;
            memcpy(owner.public_key.bytes, config.security.public_key.bytes, 32);
        }
    }
#elif !(MESHTASTIC_EXCLUDE_PKI)
    // Calculate Curve25519 public and private keys
    if (config.security.private_key.size == 32 && config.security.public_key.size == 32) {
        owner.public_key.size = config.security.public_key.size;
        memcpy(owner.public_key.bytes, config.security.public_key.bytes, config.security.public_key.size);
        crypto->setDHPrivateKey(config.security.private_key.bytes);
    }
#endif
    keyIsLowEntropy = checkLowEntropyPublicKey(config.security.public_key);
    if (keyIsLowEntropy) {
        LOG_WARN("Erasing low entropy keys");
        config.security.private_key.size = 0;
        memfll(config.security.private_key.bytes, '\0', sizeof(config.security.private_key.bytes));
        config.security.public_key.size = 0;
        memfll(config.security.public_key.bytes, '\0', sizeof(config.security.public_key.bytes));
        owner.public_key.size = 0;
        memfll(owner.public_key.bytes, '\0', sizeof(owner.public_key.bytes));
    }
    // Include our owner in the node db under our nodenum
    meshtastic_NodeInfoLite *info = getOrCreateMeshNode(getNodeNum());
    info->user = TypeConversions::ConvertToUserLite(owner);
    info->has_user = true;

    // If node database has not been saved for the first time, save it now
#ifdef FSCom
    if (!FSCom.exists(nodeDatabaseFileName)) {
        saveNodeDatabaseToDisk();
    }
#endif

#ifdef ARCH_ESP32
    Preferences preferences;
    preferences.begin("meshtastic", false);
    myNodeInfo.reboot_count = preferences.getUInt("rebootCounter", 0);
    preferences.end();
    LOG_DEBUG("Number of Device Reboots: %d", myNodeInfo.reboot_count);
#endif

    resetRadioConfig(); // If bogus settings got saved, then fix them
    // nodeDB->LOG_DEBUG("region=%d, NODENUM=0x%x, dbsize=%d", config.lora.region, myNodeInfo.my_node_num, numMeshNodes);

    // Uncomment below to always enable UDP broadcasts
    // config.network.enabled_protocols = meshtastic_Config_NetworkConfig_ProtocolFlags_UDP_BROADCAST;

    // If we are setup to broadcast on the default channel, ensure that the telemetry intervals are coerced to the minimum value
    // of 30 minutes or more
    if (channels.isDefaultChannel(channels.getPrimaryIndex())) {
        LOG_DEBUG("Coerce telemetry to min of 30 minutes on defaults");
        moduleConfig.telemetry.device_update_interval = Default::getConfiguredOrMinimumValue(
            moduleConfig.telemetry.device_update_interval, min_default_telemetry_interval_secs);
        moduleConfig.telemetry.environment_update_interval = Default::getConfiguredOrMinimumValue(
            moduleConfig.telemetry.environment_update_interval, min_default_telemetry_interval_secs);
        moduleConfig.telemetry.air_quality_interval = Default::getConfiguredOrMinimumValue(
            moduleConfig.telemetry.air_quality_interval, min_default_telemetry_interval_secs);
        moduleConfig.telemetry.power_update_interval = Default::getConfiguredOrMinimumValue(
            moduleConfig.telemetry.power_update_interval, min_default_telemetry_interval_secs);
        moduleConfig.telemetry.health_update_interval = Default::getConfiguredOrMinimumValue(
            moduleConfig.telemetry.health_update_interval, min_default_telemetry_interval_secs);
    }
    if (moduleConfig.mqtt.has_map_report_settings &&
        moduleConfig.mqtt.map_report_settings.publish_interval_secs < default_map_publish_interval_secs) {
        moduleConfig.mqtt.map_report_settings.publish_interval_secs = default_map_publish_interval_secs;
    }

    // Ensure that the neighbor info update interval is coerced to the minimum
    moduleConfig.neighbor_info.update_interval =
        Default::getConfiguredOrMinimumValue(moduleConfig.neighbor_info.update_interval, min_neighbor_info_broadcast_secs);

    // Don't let licensed users to rebroadcast encrypted packets
    if (owner.is_licensed) {
        config.device.rebroadcast_mode = meshtastic_Config_DeviceConfig_RebroadcastMode_LOCAL_ONLY;
    }

    if (devicestateCRC != crc32Buffer(&devicestate, sizeof(devicestate)))
        saveWhat |= SEGMENT_DEVICESTATE;
    if (nodeDatabaseCRC != crc32Buffer(&nodeDatabase, sizeof(nodeDatabase)))
        saveWhat |= SEGMENT_NODEDATABASE;
    if (configCRC != crc32Buffer(&config, sizeof(config)))
        saveWhat |= SEGMENT_CONFIG;
    if (channelFileCRC != crc32Buffer(&channelFile, sizeof(channelFile)))
        saveWhat |= SEGMENT_CHANNELS;

    if (config.position.gps_enabled) {
        config.position.gps_mode = meshtastic_Config_PositionConfig_GpsMode_ENABLED;
        config.position.gps_enabled = 0;
    }
#ifdef USERPREFS_FIXED_GPS
    if (myNodeInfo.reboot_count == 1) { // Check if First boot ever or after Factory Reset.
        meshtastic_Position fixedGPS = meshtastic_Position_init_default;
#ifdef USERPREFS_FIXED_GPS_LAT
        fixedGPS.latitude_i = (int32_t)(USERPREFS_FIXED_GPS_LAT * 1e7);
        fixedGPS.has_latitude_i = true;
#endif
#ifdef USERPREFS_FIXED_GPS_LON
        fixedGPS.longitude_i = (int32_t)(USERPREFS_FIXED_GPS_LON * 1e7);
        fixedGPS.has_longitude_i = true;
#endif
#ifdef USERPREFS_FIXED_GPS_ALT
        fixedGPS.altitude = USERPREFS_FIXED_GPS_ALT;
        fixedGPS.has_altitude = true;
#endif
#if defined(USERPREFS_FIXED_GPS_LAT) && defined(USERPREFS_FIXED_GPS_LON)
        fixedGPS.location_source = meshtastic_Position_LocSource_LOC_MANUAL;
        config.has_position = true;
        info->has_position = true;
        info->position = TypeConversions::ConvertToPositionLite(fixedGPS);
        nodeDB->setLocalPosition(fixedGPS);
        config.position.fixed_position = true;
#endif
    }
#endif
    saveToDisk(saveWhat);
}

/**
 * Most (but not always) of the time we want to treat packets 'from' the local phone (where from == 0), as if they originated on
 * the local node. If from is zero this function returns our node number instead
 */
NodeNum getFrom(const meshtastic_MeshPacket *p)
{
    return (p->from == 0) ? nodeDB->getNodeNum() : p->from;
}

// Returns true if the packet originated from the local node
bool isFromUs(const meshtastic_MeshPacket *p)
{
    return p->from == 0 || p->from == nodeDB->getNodeNum();
}

// Returns true if the packet is destined to us
bool isToUs(const meshtastic_MeshPacket *p)
{
    return p->to == nodeDB->getNodeNum();
}

bool isBroadcast(uint32_t dest)
{
    return dest == NODENUM_BROADCAST || dest == NODENUM_BROADCAST_NO_LORA;
}

void NodeDB::resetRadioConfig(bool is_fresh_install)
{
    if (is_fresh_install) {
        radioGeneration++;
    }

    if (channelFile.channels_count != MAX_NUM_CHANNELS) {
        LOG_INFO("Set default channel and radio preferences!");

        channels.initDefaults();
    }

    channels.onConfigChanged();

    // Update the global myRegion
    initRegion();
}

bool NodeDB::factoryReset(bool eraseBleBonds)
{
    LOG_INFO("Perform factory reset!");
    // first, remove the "/prefs" (this removes most prefs)
    spiLock->lock();
    rmDir("/prefs"); // this uses spilock internally...

#ifdef FSCom
    if (FSCom.exists("/static/rangetest.csv") && !FSCom.remove("/static/rangetest.csv")) {
        LOG_ERROR("Could not remove rangetest.csv file");
    }
#endif
    spiLock->unlock();
    // second, install default state (this will deal with the duplicate mac address issue)
    installDefaultNodeDatabase();
    installDefaultDeviceState();
    installDefaultConfig(!eraseBleBonds); // Also preserve the private key if we're not erasing BLE bonds
    installDefaultModuleConfig();
    installDefaultChannels();
    // third, write everything to disk
    saveToDisk();
    if (eraseBleBonds) {
        LOG_INFO("Erase BLE bonds");
#ifdef ARCH_ESP32
        // This will erase what's in NVS including ssl keys, persistent variables and ble pairing
        nvs_flash_erase();
#endif
#ifdef ARCH_NRF52
        LOG_INFO("Clear bluetooth bonds!");
        bond_print_list(BLE_GAP_ROLE_PERIPH);
        bond_print_list(BLE_GAP_ROLE_CENTRAL);
        Bluefruit.Periph.clearBonds();
        Bluefruit.Central.clearBonds();
#endif
    }
    return true;
}

void NodeDB::installDefaultNodeDatabase()
{
    LOG_DEBUG("Install default NodeDatabase");
    nodeDatabase.version = DEVICESTATE_CUR_VER;
    nodeDatabase.nodes = std::vector<meshtastic_NodeInfoLite>(MAX_NUM_NODES);
    numMeshNodes = 0;
    meshNodes = &nodeDatabase.nodes;
}

void NodeDB::installDefaultConfig(bool preserveKey = false)
{
    uint8_t private_key_temp[32];
    bool shouldPreserveKey = preserveKey && config.has_security && config.security.private_key.size > 0;
    if (shouldPreserveKey) {
        memcpy(private_key_temp, config.security.private_key.bytes, config.security.private_key.size);
    }
    LOG_INFO("Install default LocalConfig");
    memset(&config, 0, sizeof(meshtastic_LocalConfig));
    config.version = DEVICESTATE_CUR_VER;
    config.has_device = true;
    config.has_display = true;
    config.has_lora = true;
    config.has_position = true;
    config.has_power = true;
    config.has_network = true;
    config.has_bluetooth = (HAS_BLUETOOTH ? true : false);
    config.has_security = true;
    config.device.rebroadcast_mode = meshtastic_Config_DeviceConfig_RebroadcastMode_ALL;

    config.lora.sx126x_rx_boosted_gain = true;
    config.lora.tx_enabled =
        true; // FIXME: maybe false in the future, and setting region to enable it. (unset region forces it off)
    config.lora.override_duty_cycle = false;
    config.lora.config_ok_to_mqtt = false;

#ifdef USERPREFS_CONFIG_DEVICE_ROLE
    // Restrict ROUTER*, LOST AND FOUND, and REPEATER roles for security reasons
    if (IS_ONE_OF(USERPREFS_CONFIG_DEVICE_ROLE, meshtastic_Config_DeviceConfig_Role_ROUTER,
                  meshtastic_Config_DeviceConfig_Role_ROUTER_LATE, meshtastic_Config_DeviceConfig_Role_REPEATER,
                  meshtastic_Config_DeviceConfig_Role_LOST_AND_FOUND)) {
        LOG_WARN("ROUTER roles are restricted, falling back to CLIENT role");
        config.device.role = meshtastic_Config_DeviceConfig_Role_CLIENT;
    } else {
        config.device.role = USERPREFS_CONFIG_DEVICE_ROLE;
    }
#else
    config.device.role = meshtastic_Config_DeviceConfig_Role_CLIENT; // Default to client.
#endif

#ifdef USERPREFS_CONFIG_LORA_REGION
    config.lora.region = USERPREFS_CONFIG_LORA_REGION;
#else
    config.lora.region = meshtastic_Config_LoRaConfig_RegionCode_UNSET;
#endif
#ifdef USERPREFS_LORACONFIG_MODEM_PRESET
    config.lora.modem_preset = USERPREFS_LORACONFIG_MODEM_PRESET;
#else
    config.lora.modem_preset = meshtastic_Config_LoRaConfig_ModemPreset_LONG_FAST;
#endif
    config.lora.hop_limit = HOP_RELIABLE;
#ifdef USERPREFS_CONFIG_LORA_IGNORE_MQTT
    config.lora.ignore_mqtt = USERPREFS_CONFIG_LORA_IGNORE_MQTT;
#else
    config.lora.ignore_mqtt = false;
#endif
    // Initialize admin_key_count to zero
    byte numAdminKeys = 0;

#ifdef USERPREFS_USE_ADMIN_KEY_0
    // Check if USERPREFS_ADMIN_KEY_0 is non-empty
    if (sizeof(userprefs_admin_key_0) > 0) {
        memcpy(config.security.admin_key[0].bytes, userprefs_admin_key_0, 32);
        config.security.admin_key[0].size = 32;
        numAdminKeys++;
    }
#endif

#ifdef USERPREFS_USE_ADMIN_KEY_1
    // Check if USERPREFS_ADMIN_KEY_1 is non-empty
    if (sizeof(userprefs_admin_key_1) > 0) {
        memcpy(config.security.admin_key[1].bytes, userprefs_admin_key_1, 32);
        config.security.admin_key[1].size = 32;
        numAdminKeys++;
    }
#endif

#ifdef USERPREFS_USE_ADMIN_KEY_2
    // Check if USERPREFS_ADMIN_KEY_2 is non-empty
    if (sizeof(userprefs_admin_key_2) > 0) {
        memcpy(config.security.admin_key[2].bytes, userprefs_admin_key_2, 32);
        config.security.admin_key[2].size = 32;
        numAdminKeys++;
    }
#endif
    config.security.admin_key_count = numAdminKeys;

    if (shouldPreserveKey) {
        config.security.private_key.size = 32;
        memcpy(config.security.private_key.bytes, private_key_temp, config.security.private_key.size);
        printBytes("Restored key", config.security.private_key.bytes, config.security.private_key.size);
    } else {
        config.security.private_key.size = 0;
    }
    config.security.public_key.size = 0;
#ifdef PIN_GPS_EN
    config.position.gps_en_gpio = PIN_GPS_EN;
#endif
#ifdef GPS_POWER_TOGGLE
    config.device.disable_triple_click = false;
#else
    config.device.disable_triple_click = true;
#endif
#if defined(USERPREFS_CONFIG_GPS_MODE)
    config.position.gps_mode = USERPREFS_CONFIG_GPS_MODE;
#elif !HAS_GPS || GPS_DEFAULT_NOT_PRESENT
    config.position.gps_mode = meshtastic_Config_PositionConfig_GpsMode_NOT_PRESENT;
#elif !defined(GPS_RX_PIN)
    if (config.position.rx_gpio == 0)
        config.position.gps_mode = meshtastic_Config_PositionConfig_GpsMode_NOT_PRESENT;
    else
        config.position.gps_mode = meshtastic_Config_PositionConfig_GpsMode_DISABLED;
#else
    config.position.gps_mode = meshtastic_Config_PositionConfig_GpsMode_ENABLED;
#endif
#ifdef USERPREFS_CONFIG_SMART_POSITION_ENABLED
    config.position.position_broadcast_smart_enabled = USERPREFS_CONFIG_SMART_POSITION_ENABLED;
#else
    config.position.position_broadcast_smart_enabled = true;
#endif
    config.position.broadcast_smart_minimum_distance = 100;
    config.position.broadcast_smart_minimum_interval_secs = 30;
    if (config.device.role != meshtastic_Config_DeviceConfig_Role_ROUTER)
        config.device.node_info_broadcast_secs = default_node_info_broadcast_secs;
    config.security.serial_enabled = true;
    config.security.admin_channel_enabled = false;
    resetRadioConfig(true); // This also triggers NodeInfo/Position requests since we're fresh
    strncpy(config.network.ntp_server, "meshtastic.pool.ntp.org", 32);

#if (defined(T_DECK) || defined(T_WATCH_S3) || defined(UNPHONE) || defined(PICOMPUTER_S3) || defined(SENSECAP_INDICATOR) ||      \
     defined(ELECROW_PANEL)) &&                                                                                                  \
    HAS_TFT
    // switch BT off by default; use TFT programming mode or hotkey to enable
    config.bluetooth.enabled = false;
#else
    // default to bluetooth capability of platform as default
    config.bluetooth.enabled = true;
#endif
    config.bluetooth.fixed_pin = defaultBLEPin;

#if defined(ST7735_CS) || defined(USE_EINK) || defined(ILI9341_DRIVER) || defined(ILI9342_DRIVER) || defined(ST7789_CS) ||       \
    defined(HX8357_CS) || defined(USE_ST7789) || defined(ILI9488_CS)
    bool hasScreen = true;
#ifdef HELTEC_MESH_NODE_T114
    uint32_t st7789_id = get_st7789_id(ST7789_NSS, ST7789_SCK, ST7789_SDA, ST7789_RS, ST7789_RESET);
    if (st7789_id == 0xFFFFFF) {
        hasScreen = false;
    }
#endif
#elif ARCH_PORTDUINO
    bool hasScreen = false;
    if (settingsMap[displayPanel])
        hasScreen = true;
    else
        hasScreen = screen_found.port != ScanI2C::I2CPort::NO_I2C;
#elif MESHTASTIC_INCLUDE_NICHE_GRAPHICS // See "src/graphics/niche"
    bool hasScreen = true; // Use random pin for Bluetooth pairing
#else
    bool hasScreen = screen_found.port != ScanI2C::I2CPort::NO_I2C;
#endif

#ifdef USERPREFS_FIXED_BLUETOOTH
    config.bluetooth.fixed_pin = USERPREFS_FIXED_BLUETOOTH;
    config.bluetooth.mode = meshtastic_Config_BluetoothConfig_PairingMode_FIXED_PIN;
#else
    config.bluetooth.mode = hasScreen ? meshtastic_Config_BluetoothConfig_PairingMode_RANDOM_PIN
                                      : meshtastic_Config_BluetoothConfig_PairingMode_FIXED_PIN;
#endif
    // for backward compat, default position flags are ALT+MSL
    config.position.position_flags =
        (meshtastic_Config_PositionConfig_PositionFlags_ALTITUDE | meshtastic_Config_PositionConfig_PositionFlags_ALTITUDE_MSL |
         meshtastic_Config_PositionConfig_PositionFlags_SPEED | meshtastic_Config_PositionConfig_PositionFlags_HEADING |
         meshtastic_Config_PositionConfig_PositionFlags_DOP | meshtastic_Config_PositionConfig_PositionFlags_SATINVIEW);

// Set default value for 'Mesh via UDP'
#if HAS_UDP_MULTICAST
#ifdef USERPREFS_NETWORK_ENABLED_PROTOCOLS
    config.network.enabled_protocols = USERPREFS_NETWORK_ENABLED_PROTOCOLS;
#else
    config.network.enabled_protocols = 1;
#endif
#endif

#ifdef USERPREFS_NETWORK_WIFI_ENABLED
    config.network.wifi_enabled = USERPREFS_NETWORK_WIFI_ENABLED;
#endif

#ifdef USERPREFS_NETWORK_WIFI_SSID
    strncpy(config.network.wifi_ssid, USERPREFS_NETWORK_WIFI_SSID, sizeof(config.network.wifi_ssid));
#endif

#ifdef USERPREFS_NETWORK_WIFI_PSK
    strncpy(config.network.wifi_psk, USERPREFS_NETWORK_WIFI_PSK, sizeof(config.network.wifi_psk));
#endif

#ifdef DISPLAY_FLIP_SCREEN
    config.display.flip_screen = true;
#endif
#ifdef RAK4630
    config.display.wake_on_tap_or_motion = true;
#endif
#if defined(T_WATCH_S3) || defined(SENSECAP_INDICATOR)
    config.display.screen_on_secs = 30;
    config.display.wake_on_tap_or_motion = true;
#endif

#if defined(ARCH_ESP32) && !MESHTASTIC_EXCLUDE_WIFI
    if (WiFiOTA::isUpdated()) {
        WiFiOTA::recoverConfig(&config.network);
    }
#endif

#ifdef USERPREFS_CONFIG_DEVICE_ROLE
    // Apply role-specific defaults when role is set via user preferences
    installRoleDefaults(config.device.role);
#endif

    initConfigIntervals();
}

void NodeDB::initConfigIntervals()
{
#ifdef USERPREFS_CONFIG_GPS_UPDATE_INTERVAL
    config.position.gps_update_interval = USERPREFS_CONFIG_GPS_UPDATE_INTERVAL;
#else
    config.position.gps_update_interval = default_gps_update_interval;
#endif
#ifdef USERPREFS_CONFIG_POSITION_BROADCAST_INTERVAL
    config.position.position_broadcast_secs = USERPREFS_CONFIG_POSITION_BROADCAST_INTERVAL;
#else
    config.position.position_broadcast_secs = default_broadcast_interval_secs;
#endif

    config.power.ls_secs = default_ls_secs;
    config.power.min_wake_secs = default_min_wake_secs;
    config.power.sds_secs = default_sds_secs;
    config.power.wait_bluetooth_secs = default_wait_bluetooth_secs;

    config.display.screen_on_secs = default_screen_on_secs;

#if defined(USE_POWERSAVE)
    config.power.is_power_saving = true;
    config.display.screen_on_secs = 30;
    config.power.wait_bluetooth_secs = 30;
#endif
}

void NodeDB::installDefaultModuleConfig()
{
    LOG_INFO("Install default ModuleConfig");
    memset(&moduleConfig, 0, sizeof(meshtastic_ModuleConfig));

    moduleConfig.version = DEVICESTATE_CUR_VER;
    moduleConfig.has_mqtt = true;
    moduleConfig.has_range_test = true;
    moduleConfig.has_serial = true;
    moduleConfig.has_store_forward = true;
    moduleConfig.has_telemetry = true;
    moduleConfig.has_external_notification = true;
#if defined(PIN_BUZZER)
    moduleConfig.external_notification.enabled = true;
    moduleConfig.external_notification.output_buzzer = PIN_BUZZER;
    moduleConfig.external_notification.use_pwm = true;
    moduleConfig.external_notification.alert_message_buzzer = true;
    moduleConfig.external_notification.nag_timeout = 60;
#endif
#if defined(RAK4630) || defined(RAK11310)
    // Default to RAK led pin 2 (blue)
    moduleConfig.external_notification.enabled = true;
    moduleConfig.external_notification.output = PIN_LED2;
    moduleConfig.external_notification.active = true;
    moduleConfig.external_notification.alert_message = true;
    moduleConfig.external_notification.output_ms = 1000;
    moduleConfig.external_notification.nag_timeout = 60;
#endif

#ifdef HAS_I2S
    // Don't worry about the other settings for T-Watch, we'll also use the DRV2056 behavior for notifications
    moduleConfig.external_notification.enabled = true;
    moduleConfig.external_notification.use_i2s_as_buzzer = true;
    moduleConfig.external_notification.alert_message_buzzer = true;
#if HAS_TFT
    if (moduleConfig.external_notification.nag_timeout == 60)
        moduleConfig.external_notification.nag_timeout = 0;
#else
    moduleConfig.external_notification.nag_timeout = 60;
#endif
#endif
#ifdef NANO_G2_ULTRA
    moduleConfig.external_notification.enabled = true;
    moduleConfig.external_notification.alert_message = true;
    moduleConfig.external_notification.output_ms = 100;
    moduleConfig.external_notification.active = true;
#endif
#ifdef ELECROW_ThinkNode_M1
    // Default to Elecrow USER_LED (blue)
    moduleConfig.external_notification.enabled = true;
    moduleConfig.external_notification.output = USER_LED;
    moduleConfig.external_notification.active = true;
    moduleConfig.external_notification.alert_message = true;
    moduleConfig.external_notification.output_ms = 1000;
    moduleConfig.external_notification.nag_timeout = 60;
#endif
#ifdef BUTTON_SECONDARY_CANNEDMESSAGES
    // Use a board's second built-in button as input source for canned messages
    moduleConfig.canned_message.enabled = true;
    moduleConfig.canned_message.inputbroker_pin_press = BUTTON_PIN_SECONDARY;
    strcpy(moduleConfig.canned_message.allow_input_source, "scanAndSelect");
#endif

    moduleConfig.has_canned_message = true;

#if USERPREFS_MQTT_ENABLED && !MESHTASTIC_EXCLUDE_MQTT
    moduleConfig.mqtt.enabled = true;
#endif
#ifdef USERPREFS_MQTT_ADDRESS
    strncpy(moduleConfig.mqtt.address, USERPREFS_MQTT_ADDRESS, sizeof(moduleConfig.mqtt.address));
#else
    strncpy(moduleConfig.mqtt.address, default_mqtt_address, sizeof(moduleConfig.mqtt.address));
#endif
#ifdef USERPREFS_MQTT_USERNAME
    strncpy(moduleConfig.mqtt.username, USERPREFS_MQTT_USERNAME, sizeof(moduleConfig.mqtt.username));
#else
    strncpy(moduleConfig.mqtt.username, default_mqtt_username, sizeof(moduleConfig.mqtt.username));
#endif
#ifdef USERPREFS_MQTT_PASSWORD
    strncpy(moduleConfig.mqtt.password, USERPREFS_MQTT_PASSWORD, sizeof(moduleConfig.mqtt.password));
#else
    strncpy(moduleConfig.mqtt.password, default_mqtt_password, sizeof(moduleConfig.mqtt.password));
#endif
#ifdef USERPREFS_MQTT_ROOT_TOPIC
    strncpy(moduleConfig.mqtt.root, USERPREFS_MQTT_ROOT_TOPIC, sizeof(moduleConfig.mqtt.root));
#else
    strncpy(moduleConfig.mqtt.root, default_mqtt_root, sizeof(moduleConfig.mqtt.root));
<<<<<<< HEAD
    moduleConfig.mqtt.encryption_enabled = true;
    moduleConfig.mqtt.enabled = true;
    moduleConfig.nodemodadmin.do_not_send_prv_over_mqtt = true;
    moduleConfig.nodemodadmin.sniffer_enabled = default_sniffer_enabled;
    moduleConfig.nodemodadmin.auto_responder_enabled = default_autoresponder_enabled;
    moduleConfig.nodemodadmin.auto_redirect_messages = default_autoredirect_messages_enabled;
    moduleConfig.nodemodadmin.local_stats_over_mesh_enabled = default_local_stats_over_mesh_enabled;
    moduleConfig.nodemodadmin.local_stats_extended_over_mesh_enabled = default_local_stats_extended_over_mesh_enabled;
    moduleConfig.nodemodadmin.additional_chutil = default_chanutil_user_additional;
    moduleConfig.nodemodadmin.additional_txutil = default_chantxutil_user_additional;
=======
#endif
#ifdef USERPREFS_MQTT_ENCRYPTION_ENABLED
    moduleConfig.mqtt.encryption_enabled = USERPREFS_MQTT_ENCRYPTION_ENABLED;
#else
    moduleConfig.mqtt.encryption_enabled = default_mqtt_encryption_enabled;
#endif
#ifdef USERPREFS_MQTT_TLS_ENABLED
    moduleConfig.mqtt.tls_enabled = USERPREFS_MQTT_TLS_ENABLED;
#else
    moduleConfig.mqtt.tls_enabled = default_mqtt_tls_enabled;
#endif
>>>>>>> 5e921453

    moduleConfig.has_neighbor_info = true;
    moduleConfig.neighbor_info.enabled = true;
    moduleConfig.neighbor_info.transmit_over_lora = true;

    moduleConfig.has_detection_sensor = true;
    moduleConfig.detection_sensor.enabled = false;
    moduleConfig.detection_sensor.detection_trigger_type = meshtastic_ModuleConfig_DetectionSensorConfig_TriggerType_LOGIC_HIGH;
    moduleConfig.detection_sensor.minimum_broadcast_secs = 45;

    moduleConfig.has_ambient_lighting = true;
    moduleConfig.ambient_lighting.current = 10;
    // Default to a color based on our node number
    moduleConfig.ambient_lighting.red = (myNodeInfo.my_node_num & 0xFF0000) >> 16;
    moduleConfig.ambient_lighting.green = (myNodeInfo.my_node_num & 0x00FF00) >> 8;
    moduleConfig.ambient_lighting.blue = myNodeInfo.my_node_num & 0x0000FF;

    initModuleConfigIntervals();
}

void NodeDB::installRoleDefaults(meshtastic_Config_DeviceConfig_Role role)
{
    if (role == meshtastic_Config_DeviceConfig_Role_ROUTER) {
        initConfigIntervals();
        initModuleConfigIntervals();
<<<<<<< HEAD
        config.device.rebroadcast_mode = meshtastic_Config_DeviceConfig_RebroadcastMode_ALL;
=======
        config.device.rebroadcast_mode = meshtastic_Config_DeviceConfig_RebroadcastMode_CORE_PORTNUMS_ONLY;
        owner.has_is_unmessagable = true;
        owner.is_unmessagable = true;
    } else if (role == meshtastic_Config_DeviceConfig_Role_ROUTER_LATE) {
        owner.has_is_unmessagable = true;
        owner.is_unmessagable = true;
>>>>>>> 5e921453
    } else if (role == meshtastic_Config_DeviceConfig_Role_REPEATER) {
        owner.has_is_unmessagable = true;
        owner.is_unmessagable = true;
        config.display.screen_on_secs = 1;
        config.device.rebroadcast_mode = meshtastic_Config_DeviceConfig_RebroadcastMode_ALL;
    } else if (role == meshtastic_Config_DeviceConfig_Role_SENSOR) {
        owner.has_is_unmessagable = true;
        owner.is_unmessagable = true;
        moduleConfig.telemetry.environment_measurement_enabled = true;
        moduleConfig.telemetry.environment_update_interval = 300;
    } else if (role == meshtastic_Config_DeviceConfig_Role_LOST_AND_FOUND) {
        config.position.position_broadcast_smart_enabled = false;
        config.position.position_broadcast_secs = 300; // Every 5 minutes
    } else if (role == meshtastic_Config_DeviceConfig_Role_TAK) {
        config.device.node_info_broadcast_secs = ONE_DAY;
        config.position.position_broadcast_smart_enabled = false;
        config.position.position_broadcast_secs = ONE_DAY;
        // Remove Altitude MSL from flags since CoTs use HAE (height above ellipsoid)
        config.position.position_flags =
            (meshtastic_Config_PositionConfig_PositionFlags_ALTITUDE | meshtastic_Config_PositionConfig_PositionFlags_SPEED |
             meshtastic_Config_PositionConfig_PositionFlags_HEADING | meshtastic_Config_PositionConfig_PositionFlags_DOP);
        moduleConfig.telemetry.device_update_interval = ONE_DAY;
    } else if (role == meshtastic_Config_DeviceConfig_Role_TRACKER) {
        owner.has_is_unmessagable = true;
        owner.is_unmessagable = true;
    } else if (role == meshtastic_Config_DeviceConfig_Role_TAK_TRACKER) {
        owner.has_is_unmessagable = true;
        owner.is_unmessagable = true;
        config.device.node_info_broadcast_secs = ONE_DAY;
        config.position.position_broadcast_smart_enabled = true;
        config.position.position_broadcast_secs = 3 * 60; // Every 3 minutes
        config.position.broadcast_smart_minimum_distance = 20;
        config.position.broadcast_smart_minimum_interval_secs = 15;
        // Remove Altitude MSL from flags since CoTs use HAE (height above ellipsoid)
        config.position.position_flags =
            (meshtastic_Config_PositionConfig_PositionFlags_ALTITUDE | meshtastic_Config_PositionConfig_PositionFlags_SPEED |
             meshtastic_Config_PositionConfig_PositionFlags_HEADING | meshtastic_Config_PositionConfig_PositionFlags_DOP);
        moduleConfig.telemetry.device_update_interval = ONE_DAY;
    } else if (role == meshtastic_Config_DeviceConfig_Role_CLIENT_HIDDEN) {
        config.device.rebroadcast_mode = meshtastic_Config_DeviceConfig_RebroadcastMode_LOCAL_ONLY;
        config.device.node_info_broadcast_secs = UINT32_MAX;
        config.position.position_broadcast_smart_enabled = false;
        config.position.position_broadcast_secs = UINT32_MAX;
        moduleConfig.neighbor_info.update_interval = UINT32_MAX;
        moduleConfig.telemetry.device_update_interval = UINT32_MAX;
        moduleConfig.telemetry.environment_update_interval = UINT32_MAX;
        moduleConfig.telemetry.air_quality_interval = UINT32_MAX;
        moduleConfig.telemetry.health_update_interval = UINT32_MAX;
    }
}

void NodeDB::initModuleConfigIntervals()
{
    // Zero out telemetry intervals so that they coalesce to defaults in Default.h
    moduleConfig.telemetry.device_update_interval = 0;
    moduleConfig.telemetry.environment_update_interval = 0;
    moduleConfig.telemetry.air_quality_interval = 0;
    moduleConfig.telemetry.power_update_interval = 0;
    moduleConfig.telemetry.health_update_interval = 0;
    moduleConfig.neighbor_info.update_interval = 0;
    moduleConfig.paxcounter.paxcounter_update_interval = 0;
}

void NodeDB::installDefaultChannels()
{
    LOG_INFO("Install default ChannelFile");
    memset(&channelFile, 0, sizeof(meshtastic_ChannelFile));
    channelFile.version = DEVICESTATE_CUR_VER;
}

void NodeDB::resetNodes()
{
    if (!config.position.fixed_position)
        clearLocalPosition();
    numMeshNodes = 1;
    std::fill(nodeDatabase.nodes.begin() + 1, nodeDatabase.nodes.end(), meshtastic_NodeInfoLite());
    devicestate.has_rx_text_message = false;
    devicestate.has_rx_waypoint = false;
    saveNodeDatabaseToDisk();
    saveDeviceStateToDisk();
    if (neighborInfoModule && moduleConfig.neighbor_info.enabled)
        neighborInfoModule->resetNeighbors();
}

void NodeDB::removeNodeByNum(NodeNum nodeNum)
{
    int newPos = 0, removed = 0;
    for (int i = 0; i < numMeshNodes; i++) {
        if (meshNodes->at(i).num != nodeNum)
            meshNodes->at(newPos++) = meshNodes->at(i);
        else
            removed++;
    }
    numMeshNodes -= removed;
    std::fill(nodeDatabase.nodes.begin() + numMeshNodes, nodeDatabase.nodes.begin() + numMeshNodes + 1,
              meshtastic_NodeInfoLite());
    LOG_DEBUG("NodeDB::removeNodeByNum purged %d entries. Save changes", removed);
    saveNodeDatabaseToDisk();
}

void NodeDB::clearLocalPosition()
{
    meshtastic_NodeInfoLite *node = getMeshNode(nodeDB->getNodeNum());
    node->position.latitude_i = 0;
    node->position.longitude_i = 0;
    node->position.altitude = 0;
    node->position.time = 0;
    setLocalPosition(meshtastic_Position_init_default);
}

void NodeDB::cleanupMeshDB()
{
    int newPos = 0, removed = 0;
    for (int i = 0; i < numMeshNodes; i++) {
        if (meshNodes->at(i).has_user) {
            if (meshNodes->at(i).user.public_key.size > 0) {
                if (memfll(meshNodes->at(i).user.public_key.bytes, 0, meshNodes->at(i).user.public_key.size)) {
                    meshNodes->at(i).user.public_key.size = 0;
                }
            }
            meshNodes->at(newPos++) = meshNodes->at(i);
        } else {
            removed++;
        }
    }
    numMeshNodes -= removed;
    std::fill(nodeDatabase.nodes.begin() + numMeshNodes, nodeDatabase.nodes.begin() + numMeshNodes + removed,
              meshtastic_NodeInfoLite());
    LOG_DEBUG("cleanupMeshDB purged %d entries", removed);
}

void NodeDB::installDefaultDeviceState()
{
    LOG_INFO("Install default DeviceState");
    // memset(&devicestate, 0, sizeof(meshtastic_DeviceState));

    // init our devicestate with valid flags so protobuf writing/reading will work
    devicestate.has_my_node = true;
    devicestate.has_owner = true;
    devicestate.version = DEVICESTATE_CUR_VER;
    devicestate.receive_queue_count = 0; // Not yet implemented FIXME
    devicestate.has_rx_waypoint = false;
    devicestate.has_rx_text_message = false;

    generatePacketId(); // FIXME - ugly way to init current_packet_id;

    // Set default owner name
    pickNewNodeNum(); // based on macaddr now
#ifdef USERPREFS_CONFIG_OWNER_LONG_NAME
    snprintf(owner.long_name, sizeof(owner.long_name), (const char *)USERPREFS_CONFIG_OWNER_LONG_NAME);
#else
    snprintf(owner.long_name, sizeof(owner.long_name), "Meshtastic %04x", getNodeNum() & 0x0ffff);
#endif
#ifdef USERPREFS_CONFIG_OWNER_SHORT_NAME
    snprintf(owner.short_name, sizeof(owner.short_name), (const char *)USERPREFS_CONFIG_OWNER_SHORT_NAME);
#else
    snprintf(owner.short_name, sizeof(owner.short_name), "%04x", getNodeNum() & 0x0ffff);
#endif
    snprintf(owner.id, sizeof(owner.id), "!%08x", getNodeNum()); // Default node ID now based on nodenum
    memcpy(owner.macaddr, ourMacAddr, sizeof(owner.macaddr));
    owner.has_is_unmessagable = true;
    owner.is_unmessagable = false;
}

// We reserve a few nodenums for future use
#define NUM_RESERVED 4

/**
 * get our starting (provisional) nodenum from flash.
 */
void NodeDB::pickNewNodeNum()
{
    NodeNum nodeNum = myNodeInfo.my_node_num;
    getMacAddr(ourMacAddr); // Make sure ourMacAddr is set
    if (nodeNum == 0) {
        // Pick an initial nodenum based on the macaddr
        nodeNum = (ourMacAddr[2] << 24) | (ourMacAddr[3] << 16) | (ourMacAddr[4] << 8) | ourMacAddr[5];
    }

    meshtastic_NodeInfoLite *found;
    while (((found = getMeshNode(nodeNum)) && memcmp(found->user.macaddr, ourMacAddr, sizeof(ourMacAddr)) != 0) ||
           (nodeNum == NODENUM_BROADCAST || nodeNum < NUM_RESERVED)) {
        NodeNum candidate = random(NUM_RESERVED, LONG_MAX); // try a new random choice
        if (found)
            LOG_WARN("NOTE! Our desired nodenum 0x%x is invalid or in use, by MAC ending in 0x%02x%02x vs our 0x%02x%02x, so "
                     "trying for 0x%x",
                     nodeNum, found->user.macaddr[4], found->user.macaddr[5], ourMacAddr[4], ourMacAddr[5], candidate);
        nodeNum = candidate;
    }
    LOG_DEBUG("Use nodenum 0x%x ", nodeNum);

    myNodeInfo.my_node_num = nodeNum;
}

/** Load a protobuf from a file, return LoadFileResult */
LoadFileResult NodeDB::loadProto(const char *filename, size_t protoSize, size_t objSize, const pb_msgdesc_t *fields,
                                 void *dest_struct)
{
    LoadFileResult state = LoadFileResult::OTHER_FAILURE;
#ifdef FSCom
    concurrency::LockGuard g(spiLock);

    auto f = FSCom.open(filename, FILE_O_READ);

    if (f) {
        LOG_INFO("Load %s", filename);
        pb_istream_t stream = {&readcb, &f, protoSize};

        memset(dest_struct, 0, objSize);
        if (!pb_decode(&stream, fields, dest_struct)) {
            LOG_ERROR("Error: can't decode protobuf %s", PB_GET_ERROR(&stream));
            state = LoadFileResult::DECODE_FAILED;
        } else {
            LOG_INFO("Loaded %s successfully", filename);
            state = LoadFileResult::LOAD_SUCCESS;
        }
        f.close();
    } else {
        LOG_ERROR("Could not open / read %s", filename);
    }
#else
    LOG_ERROR("ERROR: Filesystem not implemented");
    state = LoadFileResult::NO_FILESYSTEM;
#endif
    return state;
}

void NodeDB::loadFromDisk()
{
    // Mark the current device state as completely unusable, so that if we fail reading the entire file from
    // disk we will still factoryReset to restore things.
    devicestate.version = 0;

    meshtastic_Config_SecurityConfig backupSecurity = meshtastic_Config_SecurityConfig_init_zero;

#ifdef ARCH_ESP32
    spiLock->lock();
    // If the legacy deviceState exists, start over with a factory reset
    if (FSCom.exists("/static/static"))
        rmDir("/static/static"); // Remove bad static web files bundle from initial 2.5.13 release
    spiLock->unlock();
#endif
#ifdef FSCom
    spiLock->lock();
    if (FSCom.exists(legacyPrefFileName)) {
        spiLock->unlock();
        LOG_WARN("Legacy prefs version found, factory resetting");
        if (loadProto(configFileName, meshtastic_LocalConfig_size, sizeof(meshtastic_LocalConfig), &meshtastic_LocalConfig_msg,
                      &config) == LoadFileResult::LOAD_SUCCESS &&
            config.has_security && config.security.private_key.size > 0) {
            LOG_DEBUG("Saving backup of security config and keys");
            backupSecurity = config.security;
        }
        spiLock->lock();
        rmDir("/prefs");
        spiLock->unlock();
    } else {
        spiLock->unlock();
    }

#endif
    auto state = loadProto(nodeDatabaseFileName, getMaxNodesAllocatedSize(), sizeof(meshtastic_NodeDatabase),
                           &meshtastic_NodeDatabase_msg, &nodeDatabase);
    if (nodeDatabase.version < DEVICESTATE_MIN_VER) {
        LOG_WARN("NodeDatabase %d is old, discard", nodeDatabase.version);
        installDefaultNodeDatabase();
    } else {
        meshNodes = &nodeDatabase.nodes;
        numMeshNodes = nodeDatabase.nodes.size();
        LOG_INFO("Loaded saved nodedatabase version %d, with nodes count: %d", nodeDatabase.version, nodeDatabase.nodes.size());
    }

    if (numMeshNodes > MAX_NUM_NODES) {
        LOG_WARN("Node count %d exceeds MAX_NUM_NODES %d, truncating", numMeshNodes, MAX_NUM_NODES);
        numMeshNodes = MAX_NUM_NODES;
    }
    meshNodes->resize(MAX_NUM_NODES);

    // static DeviceState scratch; We no longer read into a tempbuf because this structure is 15KB of valuable RAM
    state = loadProto(deviceStateFileName, meshtastic_DeviceState_size, sizeof(meshtastic_DeviceState),
                      &meshtastic_DeviceState_msg, &devicestate);

    // See https://github.com/meshtastic/firmware/issues/4184#issuecomment-2269390786
    // It is very important to try and use the saved prefs even if we fail to read meshtastic_DeviceState.  Because most of our
    // critical config may still be valid (in the other files - loaded next).
    // Also, if we did fail on reading we probably failed on the enormous (and non critical) nodeDB.  So DO NOT install default
    // device state.
    // if (state != LoadFileResult::LOAD_SUCCESS) {
    //    installDefaultDeviceState(); // Our in RAM copy might now be corrupt
    //} else {
    if ((state != LoadFileResult::LOAD_SUCCESS) || (devicestate.version < DEVICESTATE_MIN_VER)) {
        LOG_WARN("Devicestate %d is old or invalid, discard", devicestate.version);
        installDefaultDeviceState();
    } else {
        LOG_INFO("Loaded saved devicestate version %d", devicestate.version);
    }

    state = loadProto(configFileName, meshtastic_LocalConfig_size, sizeof(meshtastic_LocalConfig), &meshtastic_LocalConfig_msg,
                      &config);
    if (state != LoadFileResult::LOAD_SUCCESS) {
        installDefaultConfig(); // Our in RAM copy might now be corrupt
    } else {
        if (config.version < DEVICESTATE_MIN_VER) {
            LOG_WARN("config %d is old, discard", config.version);
            installDefaultConfig(true);
        } else {
            LOG_INFO("Loaded saved config version %d", config.version);
        }
    }
    if (backupSecurity.private_key.size > 0) {
        LOG_DEBUG("Restoring backup of security config");
        config.security = backupSecurity;
        saveToDisk(SEGMENT_CONFIG);
    }

    // Make sure we load hard coded admin keys even when the configuration file has none.
    // Initialize admin_key_count to zero
    byte numAdminKeys = 0;
#if defined(USERPREFS_USE_ADMIN_KEY_0) || defined(USERPREFS_USE_ADMIN_KEY_1) || defined(USERPREFS_USE_ADMIN_KEY_2)
    uint16_t sum = 0;
#endif
#ifdef USERPREFS_USE_ADMIN_KEY_0

    for (uint8_t b = 0; b < 32; b++) {
        sum += config.security.admin_key[0].bytes[b];
    }
    if (sum == 0) {
        numAdminKeys += 1;
        LOG_INFO("Admin 0 key zero. Loading hard coded key from user preferences.");
        memcpy(config.security.admin_key[0].bytes, userprefs_admin_key_0, 32);
        config.security.admin_key[0].size = 32;
    }
#endif

#ifdef USERPREFS_USE_ADMIN_KEY_1
    sum = 0;
    for (uint8_t b = 0; b < 32; b++) {
        sum += config.security.admin_key[1].bytes[b];
    }
    if (sum == 0) {
        numAdminKeys += 1;
        LOG_INFO("Admin 1 key zero. Loading hard coded key from user preferences.");
        memcpy(config.security.admin_key[1].bytes, userprefs_admin_key_1, 32);
        config.security.admin_key[1].size = 32;
    }
#endif

#ifdef USERPREFS_USE_ADMIN_KEY_2
    sum = 0;
    for (uint8_t b = 0; b < 32; b++) {
        sum += config.security.admin_key[2].bytes[b];
    }
    if (sum == 0) {
        numAdminKeys += 1;
        LOG_INFO("Admin 2 key zero. Loading hard coded key from user preferences.");
        memcpy(config.security.admin_key[2].bytes, userprefs_admin_key_2, 32);
        config.security.admin_key[2].size = 32;
    }
#endif

    if (numAdminKeys > 0) {
        LOG_INFO("Saving %d hard coded admin keys.", numAdminKeys);
        config.security.admin_key_count = numAdminKeys;
        saveToDisk(SEGMENT_CONFIG);
    }

    state = loadProto(moduleConfigFileName, meshtastic_LocalModuleConfig_size, sizeof(meshtastic_LocalModuleConfig),
                      &meshtastic_LocalModuleConfig_msg, &moduleConfig);
    if (state != LoadFileResult::LOAD_SUCCESS) {
        installDefaultModuleConfig(); // Our in RAM copy might now be corrupt
    } else {
        if (moduleConfig.version < DEVICESTATE_MIN_VER) {
            LOG_WARN("moduleConfig %d is old, discard", moduleConfig.version);
            installDefaultModuleConfig();
        } else {
            LOG_INFO("Loaded saved moduleConfig version %d", moduleConfig.version);
        }
    }

    state = loadProto(channelFileName, meshtastic_ChannelFile_size, sizeof(meshtastic_ChannelFile), &meshtastic_ChannelFile_msg,
                      &channelFile);
    if (state != LoadFileResult::LOAD_SUCCESS) {
        installDefaultChannels(); // Our in RAM copy might now be corrupt
    } else {
        if (channelFile.version < DEVICESTATE_MIN_VER) {
            LOG_WARN("channelFile %d is old, discard", channelFile.version);
            installDefaultChannels();
        } else {
            LOG_INFO("Loaded saved channelFile version %d", channelFile.version);
        }
    }

    state = loadProto(uiconfigFileName, meshtastic_DeviceUIConfig_size, sizeof(meshtastic_DeviceUIConfig),
                      &meshtastic_DeviceUIConfig_msg, &uiconfig);
    if (state == LoadFileResult::LOAD_SUCCESS) {
        LOG_INFO("Loaded UIConfig");
    }

    // 2.4.X - configuration migration to update new default intervals
    if (moduleConfig.version < 23) {
        LOG_DEBUG("ModuleConfig version %d is stale, upgrading to new default intervals", moduleConfig.version);
        moduleConfig.version = DEVICESTATE_CUR_VER;
        if (moduleConfig.telemetry.device_update_interval == 900)
            moduleConfig.telemetry.device_update_interval = 0;
        if (moduleConfig.telemetry.environment_update_interval == 900)
            moduleConfig.telemetry.environment_update_interval = 0;
        if (moduleConfig.telemetry.air_quality_interval == 900)
            moduleConfig.telemetry.air_quality_interval = 0;
        if (moduleConfig.telemetry.power_update_interval == 900)
            moduleConfig.telemetry.power_update_interval = 0;
        if (moduleConfig.neighbor_info.update_interval == 900)
            moduleConfig.neighbor_info.update_interval = 0;
        if (moduleConfig.paxcounter.paxcounter_update_interval == 900)
            moduleConfig.paxcounter.paxcounter_update_interval = 0;

        saveToDisk(SEGMENT_MODULECONFIG);
    }
}

/** Save a protobuf from a file, return true for success */
bool NodeDB::saveProto(const char *filename, size_t protoSize, const pb_msgdesc_t *fields, const void *dest_struct,
                       bool fullAtomic)
{
    bool okay = false;
#ifdef FSCom
    auto f = SafeFile(filename, fullAtomic);

    LOG_INFO("Save %s", filename);
    pb_ostream_t stream = {&writecb, static_cast<Print *>(&f), protoSize};

    if (!pb_encode(&stream, fields, dest_struct)) {
        LOG_ERROR("Error: can't encode protobuf %s", PB_GET_ERROR(&stream));
    } else {
        okay = true;
    }

    bool writeSucceeded = f.close();

    if (!okay || !writeSucceeded) {
        LOG_ERROR("Can't write prefs!");
    }
#else
    LOG_ERROR("ERROR: Filesystem not implemented");
#endif
    return okay;
}

bool NodeDB::saveChannelsToDisk()
{
#ifdef FSCom
    spiLock->lock();
    FSCom.mkdir("/prefs");
    spiLock->unlock();
#endif
    return saveProto(channelFileName, meshtastic_ChannelFile_size, &meshtastic_ChannelFile_msg, &channelFile);
}

bool NodeDB::saveDeviceStateToDisk()
{
#ifdef FSCom
    spiLock->lock();
    FSCom.mkdir("/prefs");
    spiLock->unlock();
#endif
    // Note: if MAX_NUM_NODES=100 and meshtastic_NodeInfoLite_size=166, so will be approximately 17KB
    // Because so huge we _must_ not use fullAtomic, because the filesystem is probably too small to hold two copies of this
    return saveProto(deviceStateFileName, meshtastic_DeviceState_size, &meshtastic_DeviceState_msg, &devicestate, true);
}

bool NodeDB::saveNodeDatabaseToDisk()
{
#ifdef FSCom
    spiLock->lock();
    FSCom.mkdir("/prefs");
    spiLock->unlock();
#endif
    size_t nodeDatabaseSize;
    pb_get_encoded_size(&nodeDatabaseSize, meshtastic_NodeDatabase_fields, &nodeDatabase);
    return saveProto(nodeDatabaseFileName, nodeDatabaseSize, &meshtastic_NodeDatabase_msg, &nodeDatabase, false);
}

bool NodeDB::saveToDiskNoRetry(int saveWhat)
{
    bool success = true;
#ifdef FSCom
    spiLock->lock();
    FSCom.mkdir("/prefs");
    spiLock->unlock();
#endif
    if (saveWhat & SEGMENT_CONFIG) {
        config.has_device = true;
        config.has_display = true;
        config.has_lora = true;
        config.has_position = true;
        config.has_power = true;
        config.has_network = true;
        config.has_bluetooth = true;
        config.has_security = true;

        success &= saveProto(configFileName, meshtastic_LocalConfig_size, &meshtastic_LocalConfig_msg, &config);
    }

    if (saveWhat & SEGMENT_MODULECONFIG) {
        moduleConfig.has_canned_message = true;
        moduleConfig.has_external_notification = true;
        moduleConfig.has_mqtt = true;
        moduleConfig.has_range_test = true;
        moduleConfig.has_serial = true;
        moduleConfig.has_store_forward = true;
        moduleConfig.has_telemetry = true;
        moduleConfig.has_neighbor_info = true;
        moduleConfig.has_detection_sensor = true;
        moduleConfig.has_ambient_lighting = true;
        moduleConfig.has_audio = true;
        moduleConfig.has_paxcounter = true;
        moduleConfig.has_nodemodadmin = true;
        moduleConfig.has_nodemod = true;

        success &=
            saveProto(moduleConfigFileName, meshtastic_LocalModuleConfig_size, &meshtastic_LocalModuleConfig_msg, &moduleConfig);
    }

    if (saveWhat & SEGMENT_CHANNELS) {
        success &= saveChannelsToDisk();
    }

    if (saveWhat & SEGMENT_DEVICESTATE) {
        success &= saveDeviceStateToDisk();
    }

    if (saveWhat & SEGMENT_NODEDATABASE) {
        success &= saveNodeDatabaseToDisk();
    }

    return success;
}

bool NodeDB::saveToDisk(int saveWhat)
{
    LOG_DEBUG("Save to disk %d", saveWhat);
    bool success = saveToDiskNoRetry(saveWhat);

    if (!success) {
        LOG_ERROR("Failed to save to disk, retrying");
#ifdef ARCH_NRF52 // @geeksville is not ready yet to say we should do this on other platforms.  See bug #4184 discussion
        spiLock->lock();
        FSCom.format();
        spiLock->unlock();

#endif
        success = saveToDiskNoRetry(saveWhat);

        RECORD_CRITICALERROR(success ? meshtastic_CriticalErrorCode_FLASH_CORRUPTION_RECOVERABLE
                                     : meshtastic_CriticalErrorCode_FLASH_CORRUPTION_UNRECOVERABLE);
    }

    return success;
}

const meshtastic_NodeInfoLite *NodeDB::readNextMeshNode(uint32_t &readIndex)
{
    if (readIndex < numMeshNodes)
        return &meshNodes->at(readIndex++);
    else
        return NULL;
}

/// Given a node, return how many seconds in the past (vs now) that we last heard from it
uint32_t sinceLastSeen(const meshtastic_NodeInfoLite *n)
{
    uint32_t now = getTime();

    int delta = (int)(now - n->last_heard);
    if (delta < 0) // our clock must be slightly off still - not set from GPS yet
        delta = 0;

    return delta;
}

uint32_t sinceReceived(const meshtastic_MeshPacket *p)
{
    uint32_t now = getTime();

    int delta = (int)(now - p->rx_time);
    if (delta < 0) // our clock must be slightly off still - not set from GPS yet
        delta = 0;

    return delta;
}

#define NUM_ONLINE_SECS (60 * 60 * 2) // 2 hrs to consider someone offline

size_t NodeDB::getNumOnlineMeshNodes(bool localOnly)
{
    size_t numseen = 0;

    // FIXME this implementation is kinda expensive
    for (int i = 0; i < numMeshNodes; i++) {
        if (localOnly && meshNodes->at(i).via_mqtt)
            continue;
        if (sinceLastSeen(&meshNodes->at(i)) < NUM_ONLINE_SECS)
            numseen++;
    }

    return numseen;
}

#include "MeshModule.h"
#include "Throttle.h"

/** Update position info for this node based on received position data
 */
void NodeDB::updatePosition(uint32_t nodeId, const meshtastic_Position &p, RxSource src)
{
    meshtastic_NodeInfoLite *info = getOrCreateMeshNode(nodeId);
    if (!info) {
        return;
    }

    if (src == RX_SRC_LOCAL) {
        // Local packet, fully authoritative
        LOG_INFO("updatePosition LOCAL pos@%x time=%u lat=%d lon=%d alt=%d", p.timestamp, p.time, p.latitude_i, p.longitude_i,
                 p.altitude);

        setLocalPosition(p);
        info->position = TypeConversions::ConvertToPositionLite(p);
    } else if ((p.time > 0) && !p.latitude_i && !p.longitude_i && !p.timestamp && !p.location_source) {
        // FIXME SPECIAL TIME SETTING PACKET FROM EUD TO RADIO
        // (stop-gap fix for issue #900)
        LOG_DEBUG("updatePosition SPECIAL time setting time=%u", p.time);
        info->position.time = p.time;
    } else {
        // Be careful to only update fields that have been set by the REMOTE sender
        // A lot of position reports don't have time populated.  In that case, be careful to not blow away the time we
        // recorded based on the packet rxTime
        //
        // FIXME perhaps handle RX_SRC_USER separately?
        LOG_INFO("updatePosition REMOTE node=0x%x time=%u lat=%d lon=%d", nodeId, p.time, p.latitude_i, p.longitude_i);

        // First, back up fields that we want to protect from overwrite
        uint32_t tmp_time = info->position.time;

        // Next, update atomically
        info->position = TypeConversions::ConvertToPositionLite(p);

        // Last, restore any fields that may have been overwritten
        if (!info->position.time)
            info->position.time = tmp_time;
    }
    info->has_position = true;
    updateGUIforNode = info;
    notifyObservers(true); // Force an update whether or not our node counts have changed
}

/** Update telemetry info for this node based on received metrics
 *  We only care about device telemetry here
 */
void NodeDB::updateTelemetry(uint32_t nodeId, const meshtastic_Telemetry &t, RxSource src)
{
    meshtastic_NodeInfoLite *info = getOrCreateMeshNode(nodeId);
    // Environment metrics should never go to NodeDb but we'll safegaurd anyway
    if (!info || t.which_variant != meshtastic_Telemetry_device_metrics_tag) {
        return;
    }

    if (src == RX_SRC_LOCAL) {
        // Local packet, fully authoritative
        LOG_DEBUG("updateTelemetry LOCAL");
    } else {
        LOG_DEBUG("updateTelemetry REMOTE node=0x%x ", nodeId);
    }
    info->device_metrics = t.variant.device_metrics;
    info->has_device_metrics = true;
    updateGUIforNode = info;
    notifyObservers(true); // Force an update whether or not our node counts have changed
}

/**
 * Update the node database with a new contact
 */
void NodeDB::addFromContact(meshtastic_SharedContact contact)
{
    meshtastic_NodeInfoLite *info = getOrCreateMeshNode(contact.node_num);
    if (!info) {
        return;
    }
    info->num = contact.node_num;
    info->has_user = true;
    info->user = TypeConversions::ConvertToUserLite(contact.user);
    if (contact.should_ignore) {
        // If should_ignore is set,
        // we need to clear the public key and other cruft, in addition to setting the node as ignored
        info->is_ignored = true;
        info->has_device_metrics = false;
        info->has_position = false;
        info->user.public_key.size = 0;
        info->user.public_key.bytes[0] = 0;
    } else {
        info->last_heard = getValidTime(RTCQualityNTP);
        info->is_favorite = true;
        info->bitfield |= NODEINFO_BITFIELD_IS_KEY_MANUALLY_VERIFIED_MASK;
        // Mark the node's key as manually verified to indicate trustworthiness.
        updateGUIforNode = info;
        powerFSM.trigger(EVENT_NODEDB_UPDATED);
        notifyObservers(true); // Force an update whether or not our node counts have changed
    }
    saveNodeDatabaseToDisk();
}

/** Update user info and channel for this node based on received user data
 */
bool NodeDB::updateUser(uint32_t nodeId, meshtastic_User &p, uint8_t channelIndex)
{
    meshtastic_NodeInfoLite *info = getOrCreateMeshNode(nodeId);
    if (!info) {
        return false;
    }

#if !(MESHTASTIC_EXCLUDE_PKI)
    if (p.public_key.size == 32 && nodeId != nodeDB->getNodeNum()) {
        printBytes("Incoming Pubkey: ", p.public_key.bytes, 32);

        // Alert the user if a remote node is advertising public key that matches our own
        if (owner.public_key.size == 32 && memcmp(p.public_key.bytes, owner.public_key.bytes, 32) == 0 && !duplicateWarned) {
            duplicateWarned = true;
            char warning[] = "Remote device %s has advertised your public key. This may indicate a compromised key. You may need "
                             "to regenerate your public keys.";
            LOG_WARN(warning, p.long_name);
            meshtastic_ClientNotification *cn = clientNotificationPool.allocZeroed();
            cn->which_payload_variant = meshtastic_ClientNotification_duplicated_public_key_tag;
            cn->level = meshtastic_LogRecord_Level_WARNING;
            cn->time = getValidTime(RTCQualityFromNet);
            sprintf(cn->message, warning, p.long_name);
            service->sendClientNotification(cn);
        }
    }
    if (info->user.public_key.size > 0) { // if we have a key for this user already, don't overwrite with a new one
        LOG_INFO("Public Key set for node, not updating!");
        // we copy the key into the incoming packet, to prevent overwrite
        p.public_key.size = 32;
        memcpy(p.public_key.bytes, info->user.public_key.bytes, 32);
    } else if (p.public_key.size > 0) {
        LOG_INFO("Update Node Pubkey!");
    }
#endif

    // Both of info->user and p start as filled with zero so I think this is okay
    auto lite = TypeConversions::ConvertToUserLite(p);
    bool changed = memcmp(&info->user, &lite, sizeof(info->user)) || (info->channel != channelIndex);

    info->user = lite;
    if (info->user.public_key.size == 32) {
        printBytes("Saved Pubkey: ", info->user.public_key.bytes, 32);
    }
    if (nodeId != getNodeNum())
        info->channel = channelIndex; // Set channel we need to use to reach this node (but don't set our own channel)
    LOG_DEBUG("Update changed=%d user %s/%s, id=0x%08x, channel=%d", changed, info->user.long_name, info->user.short_name, nodeId,
              info->channel);
    info->has_user = true;

    if (changed) {
        updateGUIforNode = info;
        powerFSM.trigger(EVENT_NODEDB_UPDATED);
        notifyObservers(true); // Force an update whether or not our node counts have changed

        // We just changed something about a User,
        // store our DB unless we just did so less than a minute ago

        if (!Throttle::isWithinTimespanMs(lastNodeDbSave, ONE_MINUTE_MS)) {
            saveToDisk(SEGMENT_NODEDATABASE);
            lastNodeDbSave = millis();
        } else {
            LOG_DEBUG("Defer NodeDB saveToDisk for now");
        }
    }

    return changed;
}

/// given a subpacket sniffed from the network, update our DB state
/// we updateGUI and updateGUIforNode if we think our this change is big enough for a redraw
void NodeDB::updateFrom(const meshtastic_MeshPacket &mp)
{
    // if (mp.from == getNodeNum()) {
    //     LOG_DEBUG("Ignore update from self");
    //     return;
    // }
    if (mp.which_payload_variant == meshtastic_MeshPacket_decoded_tag && mp.from) {
        LOG_DEBUG("Update DB node 0x%x, rx_time=%u", mp.from, mp.rx_time);

        meshtastic_NodeInfoLite *info = getOrCreateMeshNode(getFrom(&mp));
        if (!info) {
            return;
        }

        if (mp.rx_time) // if the packet has a valid timestamp use it to update our last_heard
            info->last_heard = mp.rx_time;

        if (mp.rx_snr)
            info->snr = mp.rx_snr; // keep the most recent SNR we received for this node.

        info->via_mqtt = mp.via_mqtt; // Store if we received this packet via MQTT

        // If hopStart was set and there wasn't someone messing with the limit in the middle, add hopsAway
        if (mp.hop_start != 0 && mp.hop_limit <= mp.hop_start) {
            info->has_hops_away = true;
            info->hops_away = mp.hop_start - mp.hop_limit;
        }
    }
}

uint8_t NodeDB::getMeshNodeChannel(NodeNum n)
{
    const meshtastic_NodeInfoLite *info = getMeshNode(n);
    if (!info) {
        return 0; // defaults to PRIMARY
    }
    return info->channel;
}

/// Find a node in our DB, return null for missing
/// NOTE: This function might be called from an ISR
meshtastic_NodeInfoLite *NodeDB::getMeshNode(NodeNum n)
{
    for (int i = 0; i < numMeshNodes; i++)
        if (meshNodes->at(i).num == n)
            return &meshNodes->at(i);

    return NULL;
}

// returns true if the maximum number of nodes is reached or we are running low on memory
bool NodeDB::isFull()
{
    return (numMeshNodes >= MAX_NUM_NODES) || (memGet.getFreeHeap() < MINIMUM_SAFE_FREE_HEAP);
}

/// Find a node in our DB, create an empty NodeInfo if missing
meshtastic_NodeInfoLite *NodeDB::getOrCreateMeshNode(NodeNum n)
{
    meshtastic_NodeInfoLite *lite = getMeshNode(n);

    if (!lite) {
        if (isFull()) {
            LOG_INFO("Node database full with %i nodes and %u bytes free. Erasing oldest entry", numMeshNodes,
                     memGet.getFreeHeap());
            // look for oldest node and erase it
            uint32_t oldest = UINT32_MAX;
            uint32_t oldestBoring = UINT32_MAX;
            int oldestIndex = -1;
            int oldestBoringIndex = -1;
            for (int i = 1; i < numMeshNodes; i++) {
                // Simply the oldest non-favorite, non-ignored, non-verified node
                if (!meshNodes->at(i).is_favorite && !meshNodes->at(i).is_ignored &&
                    !(meshNodes->at(i).bitfield & NODEINFO_BITFIELD_IS_KEY_MANUALLY_VERIFIED_MASK) &&
                    meshNodes->at(i).last_heard < oldest) {
                    oldest = meshNodes->at(i).last_heard;
                    oldestIndex = i;
                }
                // The oldest "boring" node
                if (!meshNodes->at(i).is_favorite && !meshNodes->at(i).is_ignored && meshNodes->at(i).user.public_key.size == 0 &&
                    meshNodes->at(i).last_heard < oldestBoring) {
                    oldestBoring = meshNodes->at(i).last_heard;
                    oldestBoringIndex = i;
                }
            }
            // if we found a "boring" node, evict it
            if (oldestBoringIndex != -1) {
                oldestIndex = oldestBoringIndex;
            }

            if (oldestIndex != -1) {
                // Shove the remaining nodes down the chain
                for (int i = oldestIndex; i < numMeshNodes - 1; i++) {
                    meshNodes->at(i) = meshNodes->at(i + 1);
                }
                (numMeshNodes)--;
            }
        }
        // add the node at the end
        lite = &meshNodes->at((numMeshNodes)++);

        // everything is missing except the nodenum
        memset(lite, 0, sizeof(*lite));
        lite->num = n;
        LOG_INFO("Adding node to database with %i nodes and %u bytes free!", numMeshNodes, memGet.getFreeHeap());
    }

    return lite;
}

/// Sometimes we will have Position objects that only have a time, so check for
/// valid lat/lon
bool NodeDB::hasValidPosition(const meshtastic_NodeInfoLite *n)
{
    return n->has_position && (n->position.latitude_i != 0 || n->position.longitude_i != 0);
}

/// If we have a node / user and they report is_licensed = true
/// we consider them licensed
UserLicenseStatus NodeDB::getLicenseStatus(uint32_t nodeNum)
{
    meshtastic_NodeInfoLite *info = getMeshNode(nodeNum);
    if (!info || !info->has_user) {
        return UserLicenseStatus::NotKnown;
    }
    return info->user.is_licensed ? UserLicenseStatus::Licensed : UserLicenseStatus::NotLicensed;
}

bool NodeDB::checkLowEntropyPublicKey(const meshtastic_Config_SecurityConfig_public_key_t keyToTest)
{
    if (keyToTest.size == 32) {
        uint8_t keyHash[32] = {0};
        memcpy(keyHash, keyToTest.bytes, keyToTest.size);
        crypto->hash(keyHash, 32);
        if (memcmp(keyHash, LOW_ENTROPY_HASH1, sizeof(LOW_ENTROPY_HASH1)) ==
                0 || // should become an array that gets looped through rather than this abomination
            memcmp(keyHash, LOW_ENTROPY_HASH2, sizeof(LOW_ENTROPY_HASH2)) == 0 ||
            memcmp(keyHash, LOW_ENTROPY_HASH3, sizeof(LOW_ENTROPY_HASH3)) == 0 ||
            memcmp(keyHash, LOW_ENTROPY_HASH4, sizeof(LOW_ENTROPY_HASH4)) == 0 ||
            memcmp(keyHash, LOW_ENTROPY_HASH5, sizeof(LOW_ENTROPY_HASH5)) == 0 ||
            memcmp(keyHash, LOW_ENTROPY_HASH6, sizeof(LOW_ENTROPY_HASH6)) == 0 ||
            memcmp(keyHash, LOW_ENTROPY_HASH7, sizeof(LOW_ENTROPY_HASH7)) == 0 ||
            memcmp(keyHash, LOW_ENTROPY_HASH8, sizeof(LOW_ENTROPY_HASH8)) == 0 ||
            memcmp(keyHash, LOW_ENTROPY_HASH9, sizeof(LOW_ENTROPY_HASH9)) == 0 ||
            memcmp(keyHash, LOW_ENTROPY_HASH10, sizeof(LOW_ENTROPY_HASH10)) == 0 ||
            memcmp(keyHash, LOW_ENTROPY_HASH11, sizeof(LOW_ENTROPY_HASH11)) == 0 ||
            memcmp(keyHash, LOW_ENTROPY_HASH12, sizeof(LOW_ENTROPY_HASH12)) == 0 ||
            memcmp(keyHash, LOW_ENTROPY_HASH13, sizeof(LOW_ENTROPY_HASH13)) == 0 ||
            memcmp(keyHash, LOW_ENTROPY_HASH14, sizeof(LOW_ENTROPY_HASH14)) == 0 ||
            memcmp(keyHash, LOW_ENTROPY_HASH15, sizeof(LOW_ENTROPY_HASH15)) == 0 ||
            memcmp(keyHash, LOW_ENTROPY_HASH16, sizeof(LOW_ENTROPY_HASH16)) == 0 ||
            memcmp(keyHash, LOW_ENTROPY_HASH17, sizeof(LOW_ENTROPY_HASH17)) == 0 ||
            memcmp(keyHash, LOW_ENTROPY_HASH18, sizeof(LOW_ENTROPY_HASH18)) == 0 ||
            memcmp(keyHash, LOW_ENTROPY_HASH19, sizeof(LOW_ENTROPY_HASH19)) == 0 ||
            memcmp(keyHash, LOW_ENTROPY_HASH20, sizeof(LOW_ENTROPY_HASH20)) == 0) {
            return true;
        }
    }
    return false;
}

bool NodeDB::backupPreferences(meshtastic_AdminMessage_BackupLocation location)
{
    bool success = false;
    lastBackupAttempt = millis();
#ifdef FSCom
    if (location == meshtastic_AdminMessage_BackupLocation_FLASH) {
        meshtastic_BackupPreferences backup = meshtastic_BackupPreferences_init_zero;
        backup.version = DEVICESTATE_CUR_VER;
        backup.timestamp = getValidTime(RTCQuality::RTCQualityDevice, false);
        backup.has_config = true;
        backup.config = config;
        backup.has_module_config = true;
        backup.module_config = moduleConfig;
        backup.has_channels = true;
        backup.channels = channelFile;
        backup.has_owner = true;
        backup.owner = owner;

        size_t backupSize;
        pb_get_encoded_size(&backupSize, meshtastic_BackupPreferences_fields, &backup);

        spiLock->lock();
        FSCom.mkdir("/backups");
        spiLock->unlock();
        success = saveProto(backupFileName, backupSize, &meshtastic_BackupPreferences_msg, &backup);

        if (success) {
            LOG_INFO("Saved backup preferences");
        } else {
            LOG_ERROR("Failed to save backup preferences to file");
        }
    } else if (location == meshtastic_AdminMessage_BackupLocation_SD) {
        // TODO: After more mainline SD card support
    }
#endif
    return success;
}

bool NodeDB::restorePreferences(meshtastic_AdminMessage_BackupLocation location, int restoreWhat)
{
    bool success = false;
#ifdef FSCom
    if (location == meshtastic_AdminMessage_BackupLocation_FLASH) {
        spiLock->lock();
        if (!FSCom.exists(backupFileName)) {
            spiLock->unlock();
            LOG_WARN("Could not restore. No backup file found");
            return false;
        } else {
            spiLock->unlock();
        }
        meshtastic_BackupPreferences backup = meshtastic_BackupPreferences_init_zero;
        success = loadProto(backupFileName, meshtastic_BackupPreferences_size, sizeof(meshtastic_BackupPreferences),
                            &meshtastic_BackupPreferences_msg, &backup);
        if (success) {
            if (restoreWhat & SEGMENT_CONFIG) {
                config = backup.config;
                LOG_DEBUG("Restored config");
            }
            if (restoreWhat & SEGMENT_MODULECONFIG) {
                moduleConfig = backup.module_config;
                LOG_DEBUG("Restored module config");
            }
            if (restoreWhat & SEGMENT_DEVICESTATE) {
                devicestate.owner = backup.owner;
                LOG_DEBUG("Restored device state");
            }
            if (restoreWhat & SEGMENT_CHANNELS) {
                channelFile = backup.channels;
                LOG_DEBUG("Restored channels");
            }

            success = saveToDisk(restoreWhat);
            if (success) {
                LOG_INFO("Restored preferences from backup");
            } else {
                LOG_ERROR("Failed to save restored preferences to flash");
            }
        } else {
            LOG_ERROR("Failed to restore preferences from backup file");
        }
    } else if (location == meshtastic_AdminMessage_BackupLocation_SD) {
        // TODO: After more mainline SD card support
    }
    return success;
#endif
}

/// Record an error that should be reported via analytics
void recordCriticalError(meshtastic_CriticalErrorCode code, uint32_t address, const char *filename)
{
    // Print error to screen and serial port
    String lcd = String("Critical error ") + code + "!\n";
    if (screen)
        screen->print(lcd.c_str());
    if (filename) {
        LOG_ERROR("NOTE! Record critical error %d at %s:%lu", code, filename, address);
    } else {
        LOG_ERROR("NOTE! Record critical error %d, address=0x%lx", code, address);
    }

    // Record error to DB
    error_code = code;
    error_address = address;

    // Currently portuino is mostly used for simulation.  Make sure the user notices something really bad happened
#ifdef ARCH_PORTDUINO
    LOG_ERROR("A critical failure occurred, portduino is exiting");
    exit(2);
#endif
}<|MERGE_RESOLUTION|>--- conflicted
+++ resolved
@@ -823,8 +823,19 @@
     strncpy(moduleConfig.mqtt.root, USERPREFS_MQTT_ROOT_TOPIC, sizeof(moduleConfig.mqtt.root));
 #else
     strncpy(moduleConfig.mqtt.root, default_mqtt_root, sizeof(moduleConfig.mqtt.root));
-<<<<<<< HEAD
-    moduleConfig.mqtt.encryption_enabled = true;
+#endif
+
+#ifdef USERPREFS_MQTT_ENCRYPTION_ENABLED
+    moduleConfig.mqtt.encryption_enabled = USERPREFS_MQTT_ENCRYPTION_ENABLED;
+#else
+    moduleConfig.mqtt.encryption_enabled = default_mqtt_encryption_enabled;
+#endif
+#ifdef USERPREFS_MQTT_TLS_ENABLED
+    moduleConfig.mqtt.tls_enabled = USERPREFS_MQTT_TLS_ENABLED;
+#else
+    moduleConfig.mqtt.tls_enabled = default_mqtt_tls_enabled;
+#endif
+
     moduleConfig.mqtt.enabled = true;
     moduleConfig.nodemodadmin.do_not_send_prv_over_mqtt = true;
     moduleConfig.nodemodadmin.sniffer_enabled = default_sniffer_enabled;
@@ -834,19 +845,6 @@
     moduleConfig.nodemodadmin.local_stats_extended_over_mesh_enabled = default_local_stats_extended_over_mesh_enabled;
     moduleConfig.nodemodadmin.additional_chutil = default_chanutil_user_additional;
     moduleConfig.nodemodadmin.additional_txutil = default_chantxutil_user_additional;
-=======
-#endif
-#ifdef USERPREFS_MQTT_ENCRYPTION_ENABLED
-    moduleConfig.mqtt.encryption_enabled = USERPREFS_MQTT_ENCRYPTION_ENABLED;
-#else
-    moduleConfig.mqtt.encryption_enabled = default_mqtt_encryption_enabled;
-#endif
-#ifdef USERPREFS_MQTT_TLS_ENABLED
-    moduleConfig.mqtt.tls_enabled = USERPREFS_MQTT_TLS_ENABLED;
-#else
-    moduleConfig.mqtt.tls_enabled = default_mqtt_tls_enabled;
-#endif
->>>>>>> 5e921453
 
     moduleConfig.has_neighbor_info = true;
     moduleConfig.neighbor_info.enabled = true;
@@ -872,16 +870,12 @@
     if (role == meshtastic_Config_DeviceConfig_Role_ROUTER) {
         initConfigIntervals();
         initModuleConfigIntervals();
-<<<<<<< HEAD
         config.device.rebroadcast_mode = meshtastic_Config_DeviceConfig_RebroadcastMode_ALL;
-=======
-        config.device.rebroadcast_mode = meshtastic_Config_DeviceConfig_RebroadcastMode_CORE_PORTNUMS_ONLY;
         owner.has_is_unmessagable = true;
         owner.is_unmessagable = true;
     } else if (role == meshtastic_Config_DeviceConfig_Role_ROUTER_LATE) {
         owner.has_is_unmessagable = true;
         owner.is_unmessagable = true;
->>>>>>> 5e921453
     } else if (role == meshtastic_Config_DeviceConfig_Role_REPEATER) {
         owner.has_is_unmessagable = true;
         owner.is_unmessagable = true;
