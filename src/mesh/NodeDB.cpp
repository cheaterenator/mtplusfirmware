#include "configuration.h"
#if !MESHTASTIC_EXCLUDE_GPS
#include "GPS.h"
#endif
#include "../detect/ScanI2C.h"
#include "Channels.h"
#include "CryptoEngine.h"
#include "Default.h"
#include "FSCommon.h"
#include "MeshRadio.h"
#include "MeshService.h"
#include "NodeDB.h"
#include "PacketHistory.h"
#include "PowerFSM.h"
#include "RTC.h"
#include "Router.h"
#include "SPILock.h"
#include "SafeFile.h"
#include "TypeConversions.h"
#include "error.h"
#include "main.h"
#include "mesh-pb-constants.h"
#include "meshUtils.h"
#include "modules/NeighborInfoModule.h"
#include <ErriezCRC32.h>
#include <algorithm>
#include <pb_decode.h>
#include <pb_encode.h>
#include <vector>

#ifdef ARCH_ESP32
#if HAS_WIFI
#include "mesh/wifi/WiFiAPClient.h"
#endif
#include "SPILock.h"
#include "modules/StoreForwardModule.h"
#include <Preferences.h>
#include <esp_efuse.h>
#include <esp_efuse_table.h>
#include <nvs_flash.h>
#include <soc/efuse_reg.h>
#include <soc/soc.h>
#endif

#ifdef ARCH_PORTDUINO
#include "modules/StoreForwardModule.h"
#include "platform/portduino/PortduinoGlue.h"
#endif

#ifdef ARCH_NRF52
#include <bluefruit.h>
#include <utility/bonding.h>
#endif

#if defined(ARCH_ESP32) && !MESHTASTIC_EXCLUDE_WIFI
#include <WiFiOTA.h>
#endif

NodeDB *nodeDB = nullptr;

//fw+ port usage counter
const uint32_t MAX_PORTS = 512;
uint32_t portCounters[512] = {0};

// we have plenty of ram so statically alloc this tempbuf (for now)
EXT_RAM_BSS_ATTR meshtastic_DeviceState devicestate;
meshtastic_MyNodeInfo &myNodeInfo = devicestate.my_node;
meshtastic_NodeDatabase nodeDatabase;
meshtastic_LocalConfig config;
meshtastic_DeviceUIConfig uiconfig{.screen_brightness = 153, .screen_timeout = 30};
meshtastic_LocalModuleConfig moduleConfig;
meshtastic_ChannelFile channelFile;

#ifdef USERPREFS_USE_ADMIN_KEY_0
static unsigned char userprefs_admin_key_0[] = USERPREFS_USE_ADMIN_KEY_0;
#endif
#ifdef USERPREFS_USE_ADMIN_KEY_1
static unsigned char userprefs_admin_key_1[] = USERPREFS_USE_ADMIN_KEY_1;
#endif
#ifdef USERPREFS_USE_ADMIN_KEY_2
static unsigned char userprefs_admin_key_2[] = USERPREFS_USE_ADMIN_KEY_2;
#endif

#ifdef HELTEC_MESH_NODE_T114

uint32_t read8(uint8_t bits, uint8_t dummy, uint8_t cs, uint8_t sck, uint8_t mosi, uint8_t dc, uint8_t rst)
{
    uint32_t ret = 0;
    uint8_t SDAPIN = mosi;
    pinMode(SDAPIN, INPUT_PULLUP);
    digitalWrite(dc, HIGH);
    for (int i = 0; i < dummy; i++) { // any dummy clocks
        digitalWrite(sck, HIGH);
        delay(1);
        digitalWrite(sck, LOW);
        delay(1);
    }
    for (int i = 0; i < bits; i++) { // read results
        ret <<= 1;
        delay(1);
        if (digitalRead(SDAPIN))
            ret |= 1;
        ;
        digitalWrite(sck, HIGH);
        delay(1);
        digitalWrite(sck, LOW);
    }
    return ret;
}

void write9(uint8_t val, uint8_t dc_val, uint8_t cs, uint8_t sck, uint8_t mosi, uint8_t dc, uint8_t rst)
{
    pinMode(mosi, OUTPUT);
    digitalWrite(dc, dc_val);
    for (int i = 0; i < 8; i++) { // send command
        digitalWrite(mosi, (val & 0x80) != 0);
        delay(1);
        digitalWrite(sck, HIGH);
        delay(1);
        digitalWrite(sck, LOW);
        val <<= 1;
    }
}

uint32_t readwrite8(uint8_t cmd, uint8_t bits, uint8_t dummy, uint8_t cs, uint8_t sck, uint8_t mosi, uint8_t dc, uint8_t rst)
{
    digitalWrite(cs, LOW);
    write9(cmd, 0, cs, sck, mosi, dc, rst);
    uint32_t ret = read8(bits, dummy, cs, sck, mosi, dc, rst);
    digitalWrite(cs, HIGH);
    return ret;
}

uint32_t get_st7789_id(uint8_t cs, uint8_t sck, uint8_t mosi, uint8_t dc, uint8_t rst)
{
    pinMode(cs, OUTPUT);
    digitalWrite(cs, HIGH);
    pinMode(cs, OUTPUT);
    pinMode(sck, OUTPUT);
    pinMode(mosi, OUTPUT);
    pinMode(dc, OUTPUT);
    pinMode(rst, OUTPUT);
    digitalWrite(rst, LOW); // Hardware Reset
    delay(10);
    digitalWrite(rst, HIGH);
    delay(10);

    uint32_t ID = 0;
    ID = readwrite8(0x04, 24, 1, cs, sck, mosi, dc, rst);
    ID = readwrite8(0x04, 24, 1, cs, sck, mosi, dc, rst); // ST7789 needs twice
    return ID;
}

#endif

bool meshtastic_NodeDatabase_callback(pb_istream_t *istream, pb_ostream_t *ostream, const pb_field_iter_t *field)
{
    if (ostream) {
        std::vector<meshtastic_NodeInfoLite> const *vec = (std::vector<meshtastic_NodeInfoLite> *)field->pData;
        for (auto item : *vec) {
            if (!pb_encode_tag_for_field(ostream, field))
                return false;
            pb_encode_submessage(ostream, meshtastic_NodeInfoLite_fields, &item);
        }
    }
    if (istream) {
        meshtastic_NodeInfoLite node; // this gets good data
        std::vector<meshtastic_NodeInfoLite> *vec = (std::vector<meshtastic_NodeInfoLite> *)field->pData;

        if (istream->bytes_left && pb_decode(istream, meshtastic_NodeInfoLite_fields, &node))
            vec->push_back(node);
    }
    return true;
}

/** The current change # for radio settings.  Starts at 0 on boot and any time the radio settings
 * might have changed is incremented.  Allows others to detect they might now be on a new channel.
 */
uint32_t radioGeneration;

// FIXME - move this somewhere else
extern void getMacAddr(uint8_t *dmac);

/**
 *
 * Normally userids are unique and start with +country code to look like Signal phone numbers.
 * But there are some special ids used when we haven't yet been configured by a user.  In that case
 * we use !macaddr (no colons).
 */
meshtastic_User &owner = devicestate.owner;
meshtastic_Position localPosition = meshtastic_Position_init_default;
meshtastic_CriticalErrorCode error_code =
    meshtastic_CriticalErrorCode_NONE; // For the error code, only show values from this boot (discard value from flash)
uint32_t error_address = 0;

static uint8_t ourMacAddr[6];

NodeDB::NodeDB()
{
    LOG_INFO("Init NodeDB");
    loadFromDisk();
    cleanupMeshDB();

    uint32_t devicestateCRC = crc32Buffer(&devicestate, sizeof(devicestate));
    uint32_t nodeDatabaseCRC = crc32Buffer(&nodeDatabase, sizeof(nodeDatabase));
    uint32_t configCRC = crc32Buffer(&config, sizeof(config));
    uint32_t channelFileCRC = crc32Buffer(&channelFile, sizeof(channelFile));

    int saveWhat = 0;
    // Get device unique id
#if defined(CONFIG_IDF_TARGET_ESP32C3) || defined(CONFIG_IDF_TARGET_ESP32S3)
    uint32_t unique_id[4];
    // ESP32 factory burns a unique id in efuse for S2+ series and evidently C3+ series
    // This is used for HMACs in the esp-rainmaker AIOT platform and seems to be a good choice for us
    esp_err_t err = esp_efuse_read_field_blob(ESP_EFUSE_OPTIONAL_UNIQUE_ID, unique_id, sizeof(unique_id) * 8);
    if (err == ESP_OK) {
        memcpy(myNodeInfo.device_id.bytes, unique_id, sizeof(unique_id));
        myNodeInfo.device_id.size = 16;
    } else {
        LOG_WARN("Failed to read unique id from efuse");
    }
#elif defined(ARCH_NRF52)
    // Nordic applies a FIPS compliant Random ID to each chip at the factory
    // We concatenate the device address to the Random ID to create a unique ID for now
    // This will likely utilize a crypto module in the future
    uint64_t device_id_start = ((uint64_t)NRF_FICR->DEVICEID[1] << 32) | NRF_FICR->DEVICEID[0];
    uint64_t device_id_end = ((uint64_t)NRF_FICR->DEVICEADDR[1] << 32) | NRF_FICR->DEVICEADDR[0];
    memcpy(myNodeInfo.device_id.bytes, &device_id_start, sizeof(device_id_start));
    memcpy(myNodeInfo.device_id.bytes + sizeof(device_id_start), &device_id_end, sizeof(device_id_end));
    myNodeInfo.device_id.size = 16;
    // Uncomment below to print the device id

#else
    // FIXME - implement for other platforms
#endif

    // if (myNodeInfo.device_id.size == 16) {
    //     std::string deviceIdHex;
    //     for (size_t i = 0; i < myNodeInfo.device_id.size; ++i) {
    //         char buf[3];
    //         snprintf(buf, sizeof(buf), "%02X", myNodeInfo.device_id.bytes[i]);
    //         deviceIdHex += buf;
    //     }
    //     LOG_DEBUG("Device ID (HEX): %s", deviceIdHex.c_str());
    // }

    // likewise - we always want the app requirements to come from the running appload
    myNodeInfo.min_app_version = 30200; // format is Mmmss (where M is 1+the numeric major number. i.e. 30200 means 2.2.00
    // Note! We do this after loading saved settings, so that if somehow an invalid nodenum was stored in preferences we won't
    // keep using that nodenum forever. Crummy guess at our nodenum (but we will check against the nodedb to avoid conflicts)
    pickNewNodeNum();

    // Set our board type so we can share it with others
    owner.hw_model = HW_VENDOR;
    // Ensure user (nodeinfo) role is set to whatever we're configured to
    owner.role = config.device.role;
    // Ensure macaddr is set to our macaddr as it will be copied in our info below
    memcpy(owner.macaddr, ourMacAddr, sizeof(owner.macaddr));

    if (!config.has_security) {
        config.has_security = true;
        config.security = meshtastic_Config_SecurityConfig_init_default;
        config.security.serial_enabled = config.device.serial_enabled;
        config.security.is_managed = config.device.is_managed;
    }

#if !(MESHTASTIC_EXCLUDE_PKI_KEYGEN || MESHTASTIC_EXCLUDE_PKI)

    if (!owner.is_licensed && config.lora.region != meshtastic_Config_LoRaConfig_RegionCode_UNSET) {
        bool keygenSuccess = false;
        if (config.security.private_key.size == 32) {
            if (crypto->regeneratePublicKey(config.security.public_key.bytes, config.security.private_key.bytes)) {
                keygenSuccess = true;
            }
        } else {
            LOG_INFO("Generate new PKI keys");
            crypto->generateKeyPair(config.security.public_key.bytes, config.security.private_key.bytes);
            keygenSuccess = true;
        }
        if (keygenSuccess) {
            config.security.public_key.size = 32;
            config.security.private_key.size = 32;
            owner.public_key.size = 32;
            memcpy(owner.public_key.bytes, config.security.public_key.bytes, 32);
        }
    }
#elif !(MESHTASTIC_EXCLUDE_PKI)
    // Calculate Curve25519 public and private keys
    if (config.security.private_key.size == 32 && config.security.public_key.size == 32) {
        owner.public_key.size = config.security.public_key.size;
        memcpy(owner.public_key.bytes, config.security.public_key.bytes, config.security.public_key.size);
        crypto->setDHPrivateKey(config.security.private_key.bytes);
    }
#endif
    keyIsLowEntropy = checkLowEntropyPublicKey(config.security.public_key);
    if (keyIsLowEntropy) {
        LOG_WARN("Erasing low entropy keys");
        config.security.private_key.size = 0;
        memfll(config.security.private_key.bytes, '\0', sizeof(config.security.private_key.bytes));
        config.security.public_key.size = 0;
        memfll(config.security.public_key.bytes, '\0', sizeof(config.security.public_key.bytes));
        owner.public_key.size = 0;
        memfll(owner.public_key.bytes, '\0', sizeof(owner.public_key.bytes));
    }
    // Include our owner in the node db under our nodenum
    meshtastic_NodeInfoLite *info = getOrCreateMeshNode(getNodeNum());
    info->user = TypeConversions::ConvertToUserLite(owner);
    info->has_user = true;

    // If node database has not been saved for the first time, save it now
#ifdef FSCom
    if (!FSCom.exists(nodeDatabaseFileName)) {
        saveNodeDatabaseToDisk();
    }
#endif

#ifdef ARCH_ESP32
    Preferences preferences;
    preferences.begin("meshtastic", false);
    myNodeInfo.reboot_count = preferences.getUInt("rebootCounter", 0);
    preferences.end();
    LOG_DEBUG("Number of Device Reboots: %d", myNodeInfo.reboot_count);
#endif

    resetRadioConfig(); // If bogus settings got saved, then fix them
    // nodeDB->LOG_DEBUG("region=%d, NODENUM=0x%x, dbsize=%d", config.lora.region, myNodeInfo.my_node_num, numMeshNodes);

    // Uncomment below to always enable UDP broadcasts
    // config.network.enabled_protocols = meshtastic_Config_NetworkConfig_ProtocolFlags_UDP_BROADCAST;

    // If we are setup to broadcast on the default channel, ensure that the telemetry intervals are coerced to the minimum value
    // of 30 minutes or more
    if (channels.isDefaultChannel(channels.getPrimaryIndex())) {
        LOG_DEBUG("Coerce telemetry to min of 30 minutes on defaults");
        moduleConfig.telemetry.device_update_interval = Default::getConfiguredOrMinimumValue(
            moduleConfig.telemetry.device_update_interval, min_default_telemetry_interval_secs);
        moduleConfig.telemetry.environment_update_interval = Default::getConfiguredOrMinimumValue(
            moduleConfig.telemetry.environment_update_interval, min_default_telemetry_interval_secs);
        moduleConfig.telemetry.air_quality_interval = Default::getConfiguredOrMinimumValue(
            moduleConfig.telemetry.air_quality_interval, min_default_telemetry_interval_secs);
        moduleConfig.telemetry.power_update_interval = Default::getConfiguredOrMinimumValue(
            moduleConfig.telemetry.power_update_interval, min_default_telemetry_interval_secs);
        moduleConfig.telemetry.health_update_interval = Default::getConfiguredOrMinimumValue(
            moduleConfig.telemetry.health_update_interval, min_default_telemetry_interval_secs);
    }
    // FIXME: UINT32_MAX intervals overflows Apple clients until they are fully patched
    if (config.device.node_info_broadcast_secs > MAX_INTERVAL)
        config.device.node_info_broadcast_secs = MAX_INTERVAL;
    if (config.position.position_broadcast_secs > MAX_INTERVAL)
        config.position.position_broadcast_secs = MAX_INTERVAL;
    if (moduleConfig.neighbor_info.update_interval > MAX_INTERVAL)
        moduleConfig.neighbor_info.update_interval = MAX_INTERVAL;
    if (moduleConfig.telemetry.device_update_interval > MAX_INTERVAL)
        moduleConfig.telemetry.device_update_interval = MAX_INTERVAL;
    if (moduleConfig.telemetry.environment_update_interval > MAX_INTERVAL)
        moduleConfig.telemetry.environment_update_interval = MAX_INTERVAL;
    if (moduleConfig.telemetry.air_quality_interval > MAX_INTERVAL)
        moduleConfig.telemetry.air_quality_interval = MAX_INTERVAL;
    if (moduleConfig.telemetry.health_update_interval > MAX_INTERVAL)
        moduleConfig.telemetry.health_update_interval = MAX_INTERVAL;

    if (moduleConfig.mqtt.has_map_report_settings &&
        moduleConfig.mqtt.map_report_settings.publish_interval_secs < default_map_publish_interval_secs) {
        moduleConfig.mqtt.map_report_settings.publish_interval_secs = default_map_publish_interval_secs;
    }

    // Ensure that the neighbor info update interval is coerced to the minimum
    moduleConfig.neighbor_info.update_interval =
        Default::getConfiguredOrMinimumValue(moduleConfig.neighbor_info.update_interval, min_neighbor_info_broadcast_secs);

    // Don't let licensed users to rebroadcast encrypted packets
    if (owner.is_licensed) {
        config.device.rebroadcast_mode = meshtastic_Config_DeviceConfig_RebroadcastMode_LOCAL_ONLY;
    }

#if !HAS_TFT
    if (config.display.displaymode == meshtastic_Config_DisplayConfig_DisplayMode_COLOR) {
        // On a device without MUI, this display mode makes no sense, and will break logic.
        config.display.displaymode = meshtastic_Config_DisplayConfig_DisplayMode_DEFAULT;
        config.bluetooth.enabled = true;
    }
#endif

    if (devicestateCRC != crc32Buffer(&devicestate, sizeof(devicestate)))
        saveWhat |= SEGMENT_DEVICESTATE;
    if (nodeDatabaseCRC != crc32Buffer(&nodeDatabase, sizeof(nodeDatabase)))
        saveWhat |= SEGMENT_NODEDATABASE;
    if (configCRC != crc32Buffer(&config, sizeof(config)))
        saveWhat |= SEGMENT_CONFIG;
    if (channelFileCRC != crc32Buffer(&channelFile, sizeof(channelFile)))
        saveWhat |= SEGMENT_CHANNELS;

    if (config.position.gps_enabled) {
        config.position.gps_mode = meshtastic_Config_PositionConfig_GpsMode_ENABLED;
        config.position.gps_enabled = 0;
    }
#ifdef USERPREFS_FIXED_GPS
    if (myNodeInfo.reboot_count == 1) { // Check if First boot ever or after Factory Reset.
        meshtastic_Position fixedGPS = meshtastic_Position_init_default;
#ifdef USERPREFS_FIXED_GPS_LAT
        fixedGPS.latitude_i = (int32_t)(USERPREFS_FIXED_GPS_LAT * 1e7);
        fixedGPS.has_latitude_i = true;
#endif
#ifdef USERPREFS_FIXED_GPS_LON
        fixedGPS.longitude_i = (int32_t)(USERPREFS_FIXED_GPS_LON * 1e7);
        fixedGPS.has_longitude_i = true;
#endif
#ifdef USERPREFS_FIXED_GPS_ALT
        fixedGPS.altitude = USERPREFS_FIXED_GPS_ALT;
        fixedGPS.has_altitude = true;
#endif
#if defined(USERPREFS_FIXED_GPS_LAT) && defined(USERPREFS_FIXED_GPS_LON)
        fixedGPS.location_source = meshtastic_Position_LocSource_LOC_MANUAL;
        config.has_position = true;
        info->has_position = true;
        info->position = TypeConversions::ConvertToPositionLite(fixedGPS);
        nodeDB->setLocalPosition(fixedGPS);
        config.position.fixed_position = true;
#endif
    }
#endif
    sortMeshDB();
    saveToDisk(saveWhat);
}

/**
 * Most (but not always) of the time we want to treat packets 'from' the local phone (where from == 0), as if they originated on
 * the local node. If from is zero this function returns our node number instead
 */
NodeNum getFrom(const meshtastic_MeshPacket *p)
{
    return (p->from == 0) ? nodeDB->getNodeNum() : p->from;
}

// Returns true if the packet originated from the local node
bool isFromUs(const meshtastic_MeshPacket *p)
{
    return p->from == 0 || p->from == nodeDB->getNodeNum();
}

// Returns true if the packet is destined to us
bool isToUs(const meshtastic_MeshPacket *p)
{
    return p->to == nodeDB->getNodeNum();
}

bool isBroadcast(uint32_t dest)
{
    return dest == NODENUM_BROADCAST || dest == NODENUM_BROADCAST_NO_LORA;
}

void NodeDB::resetRadioConfig(bool is_fresh_install)
{
    if (is_fresh_install) {
        radioGeneration++;
    }

    if (channelFile.channels_count != MAX_NUM_CHANNELS) {
        LOG_INFO("Set default channel and radio preferences!");

        channels.initDefaults();
    }

    channels.onConfigChanged();

    // Update the global myRegion
    initRegion();
}

bool NodeDB::factoryReset(bool eraseBleBonds)
{
    LOG_INFO("Perform factory reset!");
    // first, remove the "/prefs" (this removes most prefs)
    spiLock->lock();
    rmDir("/prefs"); // this uses spilock internally...

#ifdef FSCom
    if (FSCom.exists("/static/rangetest.csv") && !FSCom.remove("/static/rangetest.csv")) {
        LOG_ERROR("Could not remove rangetest.csv file");
    }
#endif
    spiLock->unlock();
    // second, install default state (this will deal with the duplicate mac address issue)
    installDefaultNodeDatabase();
    installDefaultDeviceState();
    installDefaultConfig(!eraseBleBonds); // Also preserve the private key if we're not erasing BLE bonds
    installDefaultModuleConfig();
    installDefaultChannels();
    // third, write everything to disk
    saveToDisk();
    if (eraseBleBonds) {
        LOG_INFO("Erase BLE bonds");
#ifdef ARCH_ESP32
        // This will erase what's in NVS including ssl keys, persistent variables and ble pairing
        nvs_flash_erase();
#endif
#ifdef ARCH_NRF52
        LOG_INFO("Clear bluetooth bonds!");
        bond_print_list(BLE_GAP_ROLE_PERIPH);
        bond_print_list(BLE_GAP_ROLE_CENTRAL);
        Bluefruit.Periph.clearBonds();
        Bluefruit.Central.clearBonds();
#endif
    }
    return true;
}

void NodeDB::installDefaultNodeDatabase()
{
    LOG_DEBUG("Install default NodeDatabase");
    nodeDatabase.version = DEVICESTATE_CUR_VER;
    nodeDatabase.nodes = std::vector<meshtastic_NodeInfoLite>(MAX_NUM_NODES);
    numMeshNodes = 0;
    meshNodes = &nodeDatabase.nodes;
}

void NodeDB::installDefaultConfig(bool preserveKey = false)
{
    uint8_t private_key_temp[32];
    bool shouldPreserveKey = preserveKey && config.has_security && config.security.private_key.size > 0;
    if (shouldPreserveKey) {
        memcpy(private_key_temp, config.security.private_key.bytes, config.security.private_key.size);
    }
    LOG_INFO("Install default LocalConfig");
    memset(&config, 0, sizeof(meshtastic_LocalConfig));
    config.version = DEVICESTATE_CUR_VER;
    config.has_device = true;
    config.has_display = true;
    config.has_lora = true;
    config.has_position = true;
    config.has_power = true;
    config.has_network = true;
    config.has_bluetooth = (HAS_BLUETOOTH ? true : false);
    config.has_security = true;
    config.device.rebroadcast_mode = meshtastic_Config_DeviceConfig_RebroadcastMode_ALL;

    config.lora.sx126x_rx_boosted_gain = true;
    config.lora.tx_enabled =
        true; // FIXME: maybe false in the future, and setting region to enable it. (unset region forces it off)
    config.lora.override_duty_cycle = false;
    config.lora.config_ok_to_mqtt = false;

#if HAS_TFT // For the devices that support MUI, default to that
    config.display.displaymode = meshtastic_Config_DisplayConfig_DisplayMode_COLOR;
#endif

#ifdef USERPREFS_CONFIG_DEVICE_ROLE
    // Restrict ROUTER*, LOST AND FOUND, and REPEATER roles for security reasons
    if (IS_ONE_OF(USERPREFS_CONFIG_DEVICE_ROLE, meshtastic_Config_DeviceConfig_Role_ROUTER,
                  meshtastic_Config_DeviceConfig_Role_ROUTER_LATE, meshtastic_Config_DeviceConfig_Role_REPEATER,
                  meshtastic_Config_DeviceConfig_Role_LOST_AND_FOUND)) {
        LOG_WARN("ROUTER roles are restricted, falling back to CLIENT role");
        config.device.role = meshtastic_Config_DeviceConfig_Role_CLIENT;
    } else {
        config.device.role = USERPREFS_CONFIG_DEVICE_ROLE;
    }
#else
    config.device.role = meshtastic_Config_DeviceConfig_Role_CLIENT; // Default to client.
#endif

#ifdef USERPREFS_CONFIG_LORA_REGION
    config.lora.region = USERPREFS_CONFIG_LORA_REGION;
#else
    config.lora.region = meshtastic_Config_LoRaConfig_RegionCode_UNSET;
#endif
#ifdef USERPREFS_LORACONFIG_MODEM_PRESET
    config.lora.modem_preset = USERPREFS_LORACONFIG_MODEM_PRESET;
#else
    config.lora.modem_preset = meshtastic_Config_LoRaConfig_ModemPreset_LONG_FAST;
#endif
    config.lora.hop_limit = HOP_RELIABLE;
#ifdef USERPREFS_CONFIG_LORA_IGNORE_MQTT
    config.lora.ignore_mqtt = USERPREFS_CONFIG_LORA_IGNORE_MQTT;
#else
    config.lora.ignore_mqtt = false;
#endif
    // Initialize admin_key_count to zero
    byte numAdminKeys = 0;

#ifdef USERPREFS_USE_ADMIN_KEY_0
    // Check if USERPREFS_ADMIN_KEY_0 is non-empty
    if (sizeof(userprefs_admin_key_0) > 0) {
        memcpy(config.security.admin_key[0].bytes, userprefs_admin_key_0, 32);
        config.security.admin_key[0].size = 32;
        numAdminKeys++;
    }
#endif

#ifdef USERPREFS_USE_ADMIN_KEY_1
    // Check if USERPREFS_ADMIN_KEY_1 is non-empty
    if (sizeof(userprefs_admin_key_1) > 0) {
        memcpy(config.security.admin_key[1].bytes, userprefs_admin_key_1, 32);
        config.security.admin_key[1].size = 32;
        numAdminKeys++;
    }
#endif

#ifdef USERPREFS_USE_ADMIN_KEY_2
    // Check if USERPREFS_ADMIN_KEY_2 is non-empty
    if (sizeof(userprefs_admin_key_2) > 0) {
        memcpy(config.security.admin_key[2].bytes, userprefs_admin_key_2, 32);
        config.security.admin_key[2].size = 32;
        numAdminKeys++;
    }
#endif
    config.security.admin_key_count = numAdminKeys;

    if (shouldPreserveKey) {
        config.security.private_key.size = 32;
        memcpy(config.security.private_key.bytes, private_key_temp, config.security.private_key.size);
        printBytes("Restored key", config.security.private_key.bytes, config.security.private_key.size);
    } else {
        config.security.private_key.size = 0;
    }
    config.security.public_key.size = 0;
#ifdef PIN_GPS_EN
    config.position.gps_en_gpio = PIN_GPS_EN;
#endif
#ifdef GPS_POWER_TOGGLE
    config.device.disable_triple_click = false;
#else
    config.device.disable_triple_click = true;
#endif
#if defined(USERPREFS_CONFIG_GPS_MODE)
    config.position.gps_mode = USERPREFS_CONFIG_GPS_MODE;
#elif !HAS_GPS || GPS_DEFAULT_NOT_PRESENT
    config.position.gps_mode = meshtastic_Config_PositionConfig_GpsMode_NOT_PRESENT;
#elif !defined(GPS_RX_PIN)
    if (config.position.rx_gpio == 0)
        config.position.gps_mode = meshtastic_Config_PositionConfig_GpsMode_NOT_PRESENT;
    else
        config.position.gps_mode = meshtastic_Config_PositionConfig_GpsMode_DISABLED;
#else
    config.position.gps_mode = meshtastic_Config_PositionConfig_GpsMode_ENABLED;
#endif
#ifdef USERPREFS_CONFIG_SMART_POSITION_ENABLED
    config.position.position_broadcast_smart_enabled = USERPREFS_CONFIG_SMART_POSITION_ENABLED;
#else
    config.position.position_broadcast_smart_enabled = true;
#endif
    config.position.broadcast_smart_minimum_distance = 100;
    config.position.broadcast_smart_minimum_interval_secs = 30;
    if (config.device.role != meshtastic_Config_DeviceConfig_Role_ROUTER)
        config.device.node_info_broadcast_secs = default_node_info_broadcast_secs;
    config.security.serial_enabled = true;
    config.security.admin_channel_enabled = false;
    resetRadioConfig(true); // This also triggers NodeInfo/Position requests since we're fresh
    strncpy(config.network.ntp_server, "meshtastic.pool.ntp.org", 32);

#if (defined(T_DECK) || defined(T_WATCH_S3) || defined(UNPHONE) || defined(PICOMPUTER_S3) || defined(SENSECAP_INDICATOR) ||      \
     defined(ELECROW_PANEL)) &&                                                                                                  \
    HAS_TFT
    // switch BT off by default; use TFT programming mode or hotkey to enable
    config.bluetooth.enabled = false;
#else
    // default to bluetooth capability of platform as default
    config.bluetooth.enabled = true;
#endif
    config.bluetooth.fixed_pin = defaultBLEPin;

#if defined(ST7735_CS) || defined(USE_EINK) || defined(ILI9341_DRIVER) || defined(ILI9342_DRIVER) || defined(ST7789_CS) ||       \
    defined(HX8357_CS) || defined(USE_ST7789) || defined(ILI9488_CS)
    bool hasScreen = true;
#ifdef HELTEC_MESH_NODE_T114
    uint32_t st7789_id = get_st7789_id(ST7789_NSS, ST7789_SCK, ST7789_SDA, ST7789_RS, ST7789_RESET);
    if (st7789_id == 0xFFFFFF) {
        hasScreen = false;
    }
#endif
#elif ARCH_PORTDUINO
    bool hasScreen = false;
    if (settingsMap[displayPanel])
        hasScreen = true;
    else
        hasScreen = screen_found.port != ScanI2C::I2CPort::NO_I2C;
#elif MESHTASTIC_INCLUDE_NICHE_GRAPHICS // See "src/graphics/niche"
    bool hasScreen = true; // Use random pin for Bluetooth pairing
#else
    bool hasScreen = screen_found.port != ScanI2C::I2CPort::NO_I2C;
#endif

#ifdef USERPREFS_FIXED_BLUETOOTH
    config.bluetooth.fixed_pin = USERPREFS_FIXED_BLUETOOTH;
    config.bluetooth.mode = meshtastic_Config_BluetoothConfig_PairingMode_FIXED_PIN;
#else
    config.bluetooth.mode = hasScreen ? meshtastic_Config_BluetoothConfig_PairingMode_RANDOM_PIN
                                      : meshtastic_Config_BluetoothConfig_PairingMode_FIXED_PIN;
#endif
    // for backward compat, default position flags are ALT+MSL
    config.position.position_flags =
        (meshtastic_Config_PositionConfig_PositionFlags_ALTITUDE | meshtastic_Config_PositionConfig_PositionFlags_ALTITUDE_MSL |
         meshtastic_Config_PositionConfig_PositionFlags_SPEED | meshtastic_Config_PositionConfig_PositionFlags_HEADING |
         meshtastic_Config_PositionConfig_PositionFlags_DOP | meshtastic_Config_PositionConfig_PositionFlags_SATINVIEW);

// Set default value for 'Mesh via UDP'
#if HAS_UDP_MULTICAST
#ifdef USERPREFS_NETWORK_ENABLED_PROTOCOLS
    config.network.enabled_protocols = USERPREFS_NETWORK_ENABLED_PROTOCOLS;
#else
    config.network.enabled_protocols = 1;
#endif
#endif

#ifdef USERPREFS_NETWORK_WIFI_ENABLED
    config.network.wifi_enabled = USERPREFS_NETWORK_WIFI_ENABLED;
#endif

#ifdef USERPREFS_NETWORK_WIFI_SSID
    strncpy(config.network.wifi_ssid, USERPREFS_NETWORK_WIFI_SSID, sizeof(config.network.wifi_ssid));
#endif

#ifdef USERPREFS_NETWORK_WIFI_PSK
    strncpy(config.network.wifi_psk, USERPREFS_NETWORK_WIFI_PSK, sizeof(config.network.wifi_psk));
#endif

#ifdef DISPLAY_FLIP_SCREEN
    config.display.flip_screen = true;
#endif
#ifdef RAK4630
    config.display.wake_on_tap_or_motion = true;
#endif
#if defined(T_WATCH_S3) || defined(SENSECAP_INDICATOR)
    config.display.screen_on_secs = 30;
    config.display.wake_on_tap_or_motion = true;
#endif

#if defined(ARCH_ESP32) && !MESHTASTIC_EXCLUDE_WIFI
    if (WiFiOTA::isUpdated()) {
        WiFiOTA::recoverConfig(&config.network);
    }
#endif

#ifdef USERPREFS_CONFIG_DEVICE_ROLE
    // Apply role-specific defaults when role is set via user preferences
    installRoleDefaults(config.device.role);
#endif

    initConfigIntervals();
}

void NodeDB::initConfigIntervals()
{
#ifdef USERPREFS_CONFIG_GPS_UPDATE_INTERVAL
    config.position.gps_update_interval = USERPREFS_CONFIG_GPS_UPDATE_INTERVAL;
#else
    config.position.gps_update_interval = default_gps_update_interval;
#endif
#ifdef USERPREFS_CONFIG_POSITION_BROADCAST_INTERVAL
    config.position.position_broadcast_secs = USERPREFS_CONFIG_POSITION_BROADCAST_INTERVAL;
#else
    config.position.position_broadcast_secs = default_broadcast_interval_secs;
#endif

    config.power.ls_secs = default_ls_secs;
    config.power.min_wake_secs = default_min_wake_secs;
    config.power.sds_secs = default_sds_secs;
    config.power.wait_bluetooth_secs = default_wait_bluetooth_secs;

    config.display.screen_on_secs = default_screen_on_secs;

#if defined(USE_POWERSAVE)
    config.power.is_power_saving = true;
    config.display.screen_on_secs = 30;
    config.power.wait_bluetooth_secs = 30;
#endif
}

void NodeDB::installDefaultModuleConfig()
{
    LOG_INFO("Install default ModuleConfig");
    memset(&moduleConfig, 0, sizeof(meshtastic_ModuleConfig));

    moduleConfig.version = DEVICESTATE_CUR_VER;
    moduleConfig.has_mqtt = true;
    moduleConfig.has_range_test = true;
    moduleConfig.has_serial = true;
    moduleConfig.has_store_forward = true;
    moduleConfig.has_telemetry = true;
    moduleConfig.has_external_notification = true;
#if defined(PIN_BUZZER)
    moduleConfig.external_notification.enabled = true;
    moduleConfig.external_notification.output_buzzer = PIN_BUZZER;
    moduleConfig.external_notification.use_pwm = true;
    moduleConfig.external_notification.alert_message_buzzer = true;
    moduleConfig.external_notification.nag_timeout = 60;
#endif
#if defined(RAK4630) || defined(RAK11310) || defined(RAK3312)
    // Default to RAK led pin 2 (blue)
    moduleConfig.external_notification.enabled = true;
    moduleConfig.external_notification.output = PIN_LED2;
    moduleConfig.external_notification.active = true;
    moduleConfig.external_notification.alert_message = true;
    moduleConfig.external_notification.output_ms = 1000;
    moduleConfig.external_notification.nag_timeout = 60;
#endif

#ifdef HAS_I2S
    // Don't worry about the other settings for T-Watch, we'll also use the DRV2056 behavior for notifications
    moduleConfig.external_notification.enabled = true;
    moduleConfig.external_notification.use_i2s_as_buzzer = true;
    moduleConfig.external_notification.alert_message_buzzer = true;
#if HAS_TFT
    if (moduleConfig.external_notification.nag_timeout == 60)
        moduleConfig.external_notification.nag_timeout = 0;
#else
    moduleConfig.external_notification.nag_timeout = 60;
#endif
#endif
#ifdef NANO_G2_ULTRA
    moduleConfig.external_notification.enabled = true;
    moduleConfig.external_notification.alert_message = true;
    moduleConfig.external_notification.output_ms = 100;
    moduleConfig.external_notification.active = true;
#endif
#ifdef ELECROW_ThinkNode_M1
    // Default to Elecrow USER_LED (blue)
    moduleConfig.external_notification.enabled = true;
    moduleConfig.external_notification.output = USER_LED;
    moduleConfig.external_notification.active = true;
    moduleConfig.external_notification.alert_message = true;
    moduleConfig.external_notification.output_ms = 1000;
    moduleConfig.external_notification.nag_timeout = 60;
#endif
    moduleConfig.has_canned_message = true;
#if USERPREFS_MQTT_ENABLED && !MESHTASTIC_EXCLUDE_MQTT
    moduleConfig.mqtt.enabled = true;
#endif
#ifdef USERPREFS_MQTT_ADDRESS
    strncpy(moduleConfig.mqtt.address, USERPREFS_MQTT_ADDRESS, sizeof(moduleConfig.mqtt.address));
#else
    strncpy(moduleConfig.mqtt.address, default_mqtt_address, sizeof(moduleConfig.mqtt.address));
#endif
#ifdef USERPREFS_MQTT_USERNAME
    strncpy(moduleConfig.mqtt.username, USERPREFS_MQTT_USERNAME, sizeof(moduleConfig.mqtt.username));
#else
    strncpy(moduleConfig.mqtt.username, default_mqtt_username, sizeof(moduleConfig.mqtt.username));
#endif
#ifdef USERPREFS_MQTT_PASSWORD
    strncpy(moduleConfig.mqtt.password, USERPREFS_MQTT_PASSWORD, sizeof(moduleConfig.mqtt.password));
#else
    strncpy(moduleConfig.mqtt.password, default_mqtt_password, sizeof(moduleConfig.mqtt.password));
#endif
#ifdef USERPREFS_MQTT_ROOT_TOPIC
    strncpy(moduleConfig.mqtt.root, USERPREFS_MQTT_ROOT_TOPIC, sizeof(moduleConfig.mqtt.root));
#else
    strncpy(moduleConfig.mqtt.root, default_mqtt_root, sizeof(moduleConfig.mqtt.root));
#endif

#ifdef USERPREFS_MQTT_ENCRYPTION_ENABLED
    moduleConfig.mqtt.encryption_enabled = USERPREFS_MQTT_ENCRYPTION_ENABLED;
#else
    moduleConfig.mqtt.encryption_enabled = default_mqtt_encryption_enabled;
#endif
#ifdef USERPREFS_MQTT_TLS_ENABLED
    moduleConfig.mqtt.tls_enabled = USERPREFS_MQTT_TLS_ENABLED;
#else
    moduleConfig.mqtt.tls_enabled = default_mqtt_tls_enabled;
#endif

    moduleConfig.mqtt.enabled = true;
    moduleConfig.nodemodadmin.do_not_send_prv_over_mqtt = true;
    moduleConfig.nodemodadmin.sniffer_enabled = default_sniffer_enabled;
    moduleConfig.nodemodadmin.auto_responder_enabled = default_autoresponder_enabled;
    moduleConfig.nodemodadmin.auto_redirect_messages = default_autoredirect_messages_enabled;
    moduleConfig.nodemodadmin.local_stats_over_mesh_enabled = default_local_stats_over_mesh_enabled;
    moduleConfig.nodemodadmin.local_stats_extended_over_mesh_enabled = default_local_stats_extended_over_mesh_enabled;
    moduleConfig.nodemodadmin.additional_chutil = default_chanutil_user_additional;
    moduleConfig.nodemodadmin.additional_txutil = default_chantxutil_user_additional;

    moduleConfig.has_neighbor_info = true;
    moduleConfig.neighbor_info.enabled = true;
    moduleConfig.neighbor_info.transmit_over_lora = true;

    moduleConfig.has_detection_sensor = true;
    moduleConfig.detection_sensor.enabled = false;
    moduleConfig.detection_sensor.detection_trigger_type = meshtastic_ModuleConfig_DetectionSensorConfig_TriggerType_LOGIC_HIGH;
    moduleConfig.detection_sensor.minimum_broadcast_secs = 45;

    moduleConfig.has_ambient_lighting = true;
    moduleConfig.ambient_lighting.current = 10;
    // Default to a color based on our node number
    moduleConfig.ambient_lighting.red = (myNodeInfo.my_node_num & 0xFF0000) >> 16;
    moduleConfig.ambient_lighting.green = (myNodeInfo.my_node_num & 0x00FF00) >> 8;
    moduleConfig.ambient_lighting.blue = myNodeInfo.my_node_num & 0x0000FF;

    initModuleConfigIntervals();
}

void NodeDB::installRoleDefaults(meshtastic_Config_DeviceConfig_Role role)
{
    if (role == meshtastic_Config_DeviceConfig_Role_ROUTER) {
        initConfigIntervals();
        initModuleConfigIntervals();
<<<<<<< HEAD
        config.device.rebroadcast_mode = meshtastic_Config_DeviceConfig_RebroadcastMode_ALL;
=======
        moduleConfig.telemetry.device_update_interval = default_telemetry_broadcast_interval_secs;
        config.device.rebroadcast_mode = meshtastic_Config_DeviceConfig_RebroadcastMode_CORE_PORTNUMS_ONLY;
>>>>>>> a7e516d6
        owner.has_is_unmessagable = true;
        owner.is_unmessagable = true;
    } else if (role == meshtastic_Config_DeviceConfig_Role_ROUTER_LATE) {
        moduleConfig.telemetry.device_update_interval = ONE_DAY;
        owner.has_is_unmessagable = true;
        owner.is_unmessagable = true;
    } else if (role == meshtastic_Config_DeviceConfig_Role_REPEATER) {
        owner.has_is_unmessagable = true;
        owner.is_unmessagable = true;
        config.display.screen_on_secs = 1;
        config.device.rebroadcast_mode = meshtastic_Config_DeviceConfig_RebroadcastMode_ALL;
    } else if (role == meshtastic_Config_DeviceConfig_Role_SENSOR) {
        owner.has_is_unmessagable = true;
        owner.is_unmessagable = true;
        moduleConfig.telemetry.device_update_interval = default_telemetry_broadcast_interval_secs;
        moduleConfig.telemetry.environment_measurement_enabled = true;
        moduleConfig.telemetry.environment_update_interval = 300;
    } else if (role == meshtastic_Config_DeviceConfig_Role_LOST_AND_FOUND) {
        config.position.position_broadcast_smart_enabled = false;
        config.position.position_broadcast_secs = 300; // Every 5 minutes
    } else if (role == meshtastic_Config_DeviceConfig_Role_TAK) {
        config.device.node_info_broadcast_secs = ONE_DAY;
        config.position.position_broadcast_smart_enabled = false;
        config.position.position_broadcast_secs = ONE_DAY;
        // Remove Altitude MSL from flags since CoTs use HAE (height above ellipsoid)
        config.position.position_flags =
            (meshtastic_Config_PositionConfig_PositionFlags_ALTITUDE | meshtastic_Config_PositionConfig_PositionFlags_SPEED |
             meshtastic_Config_PositionConfig_PositionFlags_HEADING | meshtastic_Config_PositionConfig_PositionFlags_DOP);
        moduleConfig.telemetry.device_update_interval = ONE_DAY;
    } else if (role == meshtastic_Config_DeviceConfig_Role_TRACKER) {
        owner.has_is_unmessagable = true;
        owner.is_unmessagable = true;
        moduleConfig.telemetry.device_update_interval = default_telemetry_broadcast_interval_secs;
    } else if (role == meshtastic_Config_DeviceConfig_Role_TAK_TRACKER) {
        owner.has_is_unmessagable = true;
        owner.is_unmessagable = true;
        config.device.node_info_broadcast_secs = ONE_DAY;
        config.position.position_broadcast_smart_enabled = true;
        config.position.position_broadcast_secs = 3 * 60; // Every 3 minutes
        config.position.broadcast_smart_minimum_distance = 20;
        config.position.broadcast_smart_minimum_interval_secs = 15;
        // Remove Altitude MSL from flags since CoTs use HAE (height above ellipsoid)
        config.position.position_flags =
            (meshtastic_Config_PositionConfig_PositionFlags_ALTITUDE | meshtastic_Config_PositionConfig_PositionFlags_SPEED |
             meshtastic_Config_PositionConfig_PositionFlags_HEADING | meshtastic_Config_PositionConfig_PositionFlags_DOP);
        moduleConfig.telemetry.device_update_interval = ONE_DAY;
    } else if (role == meshtastic_Config_DeviceConfig_Role_CLIENT_HIDDEN) {
        config.device.rebroadcast_mode = meshtastic_Config_DeviceConfig_RebroadcastMode_LOCAL_ONLY;
        config.device.node_info_broadcast_secs = MAX_INTERVAL;
        config.position.position_broadcast_smart_enabled = false;
        config.position.position_broadcast_secs = MAX_INTERVAL;
        moduleConfig.neighbor_info.update_interval = MAX_INTERVAL;
        moduleConfig.telemetry.device_update_interval = MAX_INTERVAL;
        moduleConfig.telemetry.environment_update_interval = MAX_INTERVAL;
        moduleConfig.telemetry.air_quality_interval = MAX_INTERVAL;
        moduleConfig.telemetry.health_update_interval = MAX_INTERVAL;
    }
}

void NodeDB::initModuleConfigIntervals()
{
    // Zero out telemetry intervals so that they coalesce to defaults in Default.h
#ifdef USERPREFS_CONFIG_DEVICE_TELEM_UPDATE_INTERVAL
    moduleConfig.telemetry.device_update_interval = USERPREFS_CONFIG_DEVICE_TELEM_UPDATE_INTERVAL;
#else
    moduleConfig.telemetry.device_update_interval = MAX_INTERVAL;
#endif
    moduleConfig.telemetry.environment_update_interval = 0;
    moduleConfig.telemetry.air_quality_interval = 0;
    moduleConfig.telemetry.power_update_interval = 0;
    moduleConfig.telemetry.health_update_interval = 0;
    moduleConfig.neighbor_info.update_interval = 0;
    moduleConfig.paxcounter.paxcounter_update_interval = 0;
}

void NodeDB::installDefaultChannels()
{
    LOG_INFO("Install default ChannelFile");
    memset(&channelFile, 0, sizeof(meshtastic_ChannelFile));
    channelFile.version = DEVICESTATE_CUR_VER;
}

void NodeDB::resetNodes()
{
    if (!config.position.fixed_position)
        clearLocalPosition();
    numMeshNodes = 1;
    std::fill(nodeDatabase.nodes.begin() + 1, nodeDatabase.nodes.end(), meshtastic_NodeInfoLite());
    devicestate.has_rx_text_message = false;
    devicestate.has_rx_waypoint = false;
    saveNodeDatabaseToDisk();
    saveDeviceStateToDisk();
    if (neighborInfoModule && moduleConfig.neighbor_info.enabled)
        neighborInfoModule->resetNeighbors();
}

void NodeDB::removeNodeByNum(NodeNum nodeNum)
{
    int newPos = 0, removed = 0;
    for (int i = 0; i < numMeshNodes; i++) {
        if (meshNodes->at(i).num != nodeNum)
            meshNodes->at(newPos++) = meshNodes->at(i);
        else
            removed++;
    }
    numMeshNodes -= removed;
    std::fill(nodeDatabase.nodes.begin() + numMeshNodes, nodeDatabase.nodes.begin() + numMeshNodes + 1,
              meshtastic_NodeInfoLite());
    LOG_DEBUG("NodeDB::removeNodeByNum purged %d entries. Save changes", removed);
    saveNodeDatabaseToDisk();
}

void NodeDB::clearLocalPosition()
{
    meshtastic_NodeInfoLite *node = getMeshNode(nodeDB->getNodeNum());
    node->position.latitude_i = 0;
    node->position.longitude_i = 0;
    node->position.altitude = 0;
    node->position.time = 0;
    setLocalPosition(meshtastic_Position_init_default);
}

void NodeDB::cleanupMeshDB()
{
    int newPos = 0, removed = 0;
    for (int i = 0; i < numMeshNodes; i++) {
        if (meshNodes->at(i).has_user) {
            if (meshNodes->at(i).user.public_key.size > 0) {
                if (memfll(meshNodes->at(i).user.public_key.bytes, 0, meshNodes->at(i).user.public_key.size)) {
                    meshNodes->at(i).user.public_key.size = 0;
                }
            }
            if (newPos != i)
                meshNodes->at(newPos++) = meshNodes->at(i);
            else
                newPos++;
        } else {
            removed++;
        }
    }
    numMeshNodes -= removed;
    std::fill(nodeDatabase.nodes.begin() + numMeshNodes, nodeDatabase.nodes.begin() + numMeshNodes + removed,
              meshtastic_NodeInfoLite());
    LOG_DEBUG("cleanupMeshDB purged %d entries", removed);
}

void NodeDB::installDefaultDeviceState()
{
    LOG_INFO("Install default DeviceState");
    // memset(&devicestate, 0, sizeof(meshtastic_DeviceState));

    // init our devicestate with valid flags so protobuf writing/reading will work
    devicestate.has_my_node = true;
    devicestate.has_owner = true;
    devicestate.version = DEVICESTATE_CUR_VER;
    devicestate.receive_queue_count = 0; // Not yet implemented FIXME
    devicestate.has_rx_waypoint = false;
    devicestate.has_rx_text_message = false;

    generatePacketId(); // FIXME - ugly way to init current_packet_id;

    // Set default owner name
    pickNewNodeNum(); // based on macaddr now
#ifdef USERPREFS_CONFIG_OWNER_LONG_NAME
    snprintf(owner.long_name, sizeof(owner.long_name), (const char *)USERPREFS_CONFIG_OWNER_LONG_NAME);
#else
    snprintf(owner.long_name, sizeof(owner.long_name), "Meshtastic %04x", getNodeNum() & 0x0ffff);
#endif
#ifdef USERPREFS_CONFIG_OWNER_SHORT_NAME
    snprintf(owner.short_name, sizeof(owner.short_name), (const char *)USERPREFS_CONFIG_OWNER_SHORT_NAME);
#else
    snprintf(owner.short_name, sizeof(owner.short_name), "%04x", getNodeNum() & 0x0ffff);
#endif
    snprintf(owner.id, sizeof(owner.id), "!%08x", getNodeNum()); // Default node ID now based on nodenum
    memcpy(owner.macaddr, ourMacAddr, sizeof(owner.macaddr));
    owner.has_is_unmessagable = true;
    owner.is_unmessagable = false;
}

// We reserve a few nodenums for future use
#define NUM_RESERVED 4

/**
 * get our starting (provisional) nodenum from flash.
 */
void NodeDB::pickNewNodeNum()
{
    NodeNum nodeNum = myNodeInfo.my_node_num;
    getMacAddr(ourMacAddr); // Make sure ourMacAddr is set
    if (nodeNum == 0) {
        // Pick an initial nodenum based on the macaddr
        nodeNum = (ourMacAddr[2] << 24) | (ourMacAddr[3] << 16) | (ourMacAddr[4] << 8) | ourMacAddr[5];
    }

    meshtastic_NodeInfoLite *found;
    while (((found = getMeshNode(nodeNum)) && memcmp(found->user.macaddr, ourMacAddr, sizeof(ourMacAddr)) != 0) ||
           (nodeNum == NODENUM_BROADCAST || nodeNum < NUM_RESERVED)) {
        NodeNum candidate = random(NUM_RESERVED, LONG_MAX); // try a new random choice
        if (found)
            LOG_WARN("NOTE! Our desired nodenum 0x%x is invalid or in use, by MAC ending in 0x%02x%02x vs our 0x%02x%02x, so "
                     "trying for 0x%x",
                     nodeNum, found->user.macaddr[4], found->user.macaddr[5], ourMacAddr[4], ourMacAddr[5], candidate);
        nodeNum = candidate;
    }
    LOG_DEBUG("Use nodenum 0x%x ", nodeNum);

    myNodeInfo.my_node_num = nodeNum;
}

/** Load a protobuf from a file, return LoadFileResult */
LoadFileResult NodeDB::loadProto(const char *filename, size_t protoSize, size_t objSize, const pb_msgdesc_t *fields,
                                 void *dest_struct)
{
    LoadFileResult state = LoadFileResult::OTHER_FAILURE;
#ifdef FSCom
    concurrency::LockGuard g(spiLock);

    auto f = FSCom.open(filename, FILE_O_READ);

    if (f) {
        LOG_INFO("Load %s", filename);
        pb_istream_t stream = {&readcb, &f, protoSize};
        if (fields != &meshtastic_NodeDatabase_msg) // contains a vector object
            memset(dest_struct, 0, objSize);
        if (!pb_decode(&stream, fields, dest_struct)) {
            LOG_ERROR("Error: can't decode protobuf %s", PB_GET_ERROR(&stream));
            state = LoadFileResult::DECODE_FAILED;
        } else {
            LOG_INFO("Loaded %s successfully", filename);
            state = LoadFileResult::LOAD_SUCCESS;
        }
        f.close();
    } else {
        LOG_ERROR("Could not open / read %s", filename);
    }
#else
    LOG_ERROR("ERROR: Filesystem not implemented");
    state = LoadFileResult::NO_FILESYSTEM;
#endif
    return state;
}

void NodeDB::loadFromDisk()
{
    // Mark the current device state as completely unusable, so that if we fail reading the entire file from
    // disk we will still factoryReset to restore things.
    devicestate.version = 0;

    meshtastic_Config_SecurityConfig backupSecurity = meshtastic_Config_SecurityConfig_init_zero;

#ifdef ARCH_ESP32
    spiLock->lock();
    // If the legacy deviceState exists, start over with a factory reset
    if (FSCom.exists("/static/static"))
        rmDir("/static/static"); // Remove bad static web files bundle from initial 2.5.13 release
    spiLock->unlock();
#endif
#ifdef FSCom
    spiLock->lock();
    if (FSCom.exists(legacyPrefFileName)) {
        spiLock->unlock();
        LOG_WARN("Legacy prefs version found, factory resetting");
        if (loadProto(configFileName, meshtastic_LocalConfig_size, sizeof(meshtastic_LocalConfig), &meshtastic_LocalConfig_msg,
                      &config) == LoadFileResult::LOAD_SUCCESS &&
            config.has_security && config.security.private_key.size > 0) {
            LOG_DEBUG("Saving backup of security config and keys");
            backupSecurity = config.security;
        }
        spiLock->lock();
        rmDir("/prefs");
        spiLock->unlock();
    } else {
        spiLock->unlock();
    }

#endif
    auto state = loadProto(nodeDatabaseFileName, getMaxNodesAllocatedSize(), sizeof(meshtastic_NodeDatabase),
                           &meshtastic_NodeDatabase_msg, &nodeDatabase);
    if (nodeDatabase.version < DEVICESTATE_MIN_VER) {
        LOG_WARN("NodeDatabase %d is old, discard", nodeDatabase.version);
        installDefaultNodeDatabase();
    } else {
        meshNodes = &nodeDatabase.nodes;
        numMeshNodes = nodeDatabase.nodes.size();
        LOG_INFO("Loaded saved nodedatabase version %d, with nodes count: %d", nodeDatabase.version, nodeDatabase.nodes.size());
    }

    if (numMeshNodes > MAX_NUM_NODES) {
        LOG_WARN("Node count %d exceeds MAX_NUM_NODES %d, truncating", numMeshNodes, MAX_NUM_NODES);
        numMeshNodes = MAX_NUM_NODES;
    }
    meshNodes->resize(MAX_NUM_NODES);

    // static DeviceState scratch; We no longer read into a tempbuf because this structure is 15KB of valuable RAM
    state = loadProto(deviceStateFileName, meshtastic_DeviceState_size, sizeof(meshtastic_DeviceState),
                      &meshtastic_DeviceState_msg, &devicestate);

    // See https://github.com/meshtastic/firmware/issues/4184#issuecomment-2269390786
    // It is very important to try and use the saved prefs even if we fail to read meshtastic_DeviceState.  Because most of our
    // critical config may still be valid (in the other files - loaded next).
    // Also, if we did fail on reading we probably failed on the enormous (and non critical) nodeDB.  So DO NOT install default
    // device state.
    // if (state != LoadFileResult::LOAD_SUCCESS) {
    //    installDefaultDeviceState(); // Our in RAM copy might now be corrupt
    //} else {
    if ((state != LoadFileResult::LOAD_SUCCESS) || (devicestate.version < DEVICESTATE_MIN_VER)) {
        LOG_WARN("Devicestate %d is old or invalid, discard", devicestate.version);
        installDefaultDeviceState();
    } else {
        LOG_INFO("Loaded saved devicestate version %d", devicestate.version);
    }

    state = loadProto(configFileName, meshtastic_LocalConfig_size, sizeof(meshtastic_LocalConfig), &meshtastic_LocalConfig_msg,
                      &config);
    if (state != LoadFileResult::LOAD_SUCCESS) {
        installDefaultConfig(); // Our in RAM copy might now be corrupt
    } else {
        if (config.version < DEVICESTATE_MIN_VER) {
            LOG_WARN("config %d is old, discard", config.version);
            installDefaultConfig(true);
        } else {
            LOG_INFO("Loaded saved config version %d", config.version);
        }
    }
    if (backupSecurity.private_key.size > 0) {
        LOG_DEBUG("Restoring backup of security config");
        config.security = backupSecurity;
        saveToDisk(SEGMENT_CONFIG);
    }

    // Make sure we load hard coded admin keys even when the configuration file has none.
    // Initialize admin_key_count to zero
    byte numAdminKeys = 0;
#if defined(USERPREFS_USE_ADMIN_KEY_0) || defined(USERPREFS_USE_ADMIN_KEY_1) || defined(USERPREFS_USE_ADMIN_KEY_2)
    uint16_t sum = 0;
#endif
#ifdef USERPREFS_USE_ADMIN_KEY_0

    for (uint8_t b = 0; b < 32; b++) {
        sum += config.security.admin_key[0].bytes[b];
    }
    if (sum == 0) {
        numAdminKeys += 1;
        LOG_INFO("Admin 0 key zero. Loading hard coded key from user preferences.");
        memcpy(config.security.admin_key[0].bytes, userprefs_admin_key_0, 32);
        config.security.admin_key[0].size = 32;
    }
#endif

#ifdef USERPREFS_USE_ADMIN_KEY_1
    sum = 0;
    for (uint8_t b = 0; b < 32; b++) {
        sum += config.security.admin_key[1].bytes[b];
    }
    if (sum == 0) {
        numAdminKeys += 1;
        LOG_INFO("Admin 1 key zero. Loading hard coded key from user preferences.");
        memcpy(config.security.admin_key[1].bytes, userprefs_admin_key_1, 32);
        config.security.admin_key[1].size = 32;
    }
#endif

#ifdef USERPREFS_USE_ADMIN_KEY_2
    sum = 0;
    for (uint8_t b = 0; b < 32; b++) {
        sum += config.security.admin_key[2].bytes[b];
    }
    if (sum == 0) {
        numAdminKeys += 1;
        LOG_INFO("Admin 2 key zero. Loading hard coded key from user preferences.");
        memcpy(config.security.admin_key[2].bytes, userprefs_admin_key_2, 32);
        config.security.admin_key[2].size = 32;
    }
#endif

    if (numAdminKeys > 0) {
        LOG_INFO("Saving %d hard coded admin keys.", numAdminKeys);
        config.security.admin_key_count = numAdminKeys;
        saveToDisk(SEGMENT_CONFIG);
    }

    state = loadProto(moduleConfigFileName, meshtastic_LocalModuleConfig_size, sizeof(meshtastic_LocalModuleConfig),
                      &meshtastic_LocalModuleConfig_msg, &moduleConfig);
    if (state != LoadFileResult::LOAD_SUCCESS) {
        installDefaultModuleConfig(); // Our in RAM copy might now be corrupt
    } else {
        if (moduleConfig.version < DEVICESTATE_MIN_VER) {
            LOG_WARN("moduleConfig %d is old, discard", moduleConfig.version);
            installDefaultModuleConfig();
        } else {
            LOG_INFO("Loaded saved moduleConfig version %d", moduleConfig.version);
        }
    }

    state = loadProto(channelFileName, meshtastic_ChannelFile_size, sizeof(meshtastic_ChannelFile), &meshtastic_ChannelFile_msg,
                      &channelFile);
    if (state != LoadFileResult::LOAD_SUCCESS) {
        installDefaultChannels(); // Our in RAM copy might now be corrupt
    } else {
        if (channelFile.version < DEVICESTATE_MIN_VER) {
            LOG_WARN("channelFile %d is old, discard", channelFile.version);
            installDefaultChannels();
        } else {
            LOG_INFO("Loaded saved channelFile version %d", channelFile.version);
        }
    }

    state = loadProto(uiconfigFileName, meshtastic_DeviceUIConfig_size, sizeof(meshtastic_DeviceUIConfig),
                      &meshtastic_DeviceUIConfig_msg, &uiconfig);
    if (state == LoadFileResult::LOAD_SUCCESS) {
        LOG_INFO("Loaded UIConfig");
    }

    // 2.4.X - configuration migration to update new default intervals
    if (moduleConfig.version < 23) {
        LOG_DEBUG("ModuleConfig version %d is stale, upgrading to new default intervals", moduleConfig.version);
        moduleConfig.version = DEVICESTATE_CUR_VER;
        if (moduleConfig.telemetry.device_update_interval == 900)
            moduleConfig.telemetry.device_update_interval = 0;
        if (moduleConfig.telemetry.environment_update_interval == 900)
            moduleConfig.telemetry.environment_update_interval = 0;
        if (moduleConfig.telemetry.air_quality_interval == 900)
            moduleConfig.telemetry.air_quality_interval = 0;
        if (moduleConfig.telemetry.power_update_interval == 900)
            moduleConfig.telemetry.power_update_interval = 0;
        if (moduleConfig.neighbor_info.update_interval == 900)
            moduleConfig.neighbor_info.update_interval = 0;
        if (moduleConfig.paxcounter.paxcounter_update_interval == 900)
            moduleConfig.paxcounter.paxcounter_update_interval = 0;

        saveToDisk(SEGMENT_MODULECONFIG);
    }
}

/** Save a protobuf from a file, return true for success */
bool NodeDB::saveProto(const char *filename, size_t protoSize, const pb_msgdesc_t *fields, const void *dest_struct,
                       bool fullAtomic)
{
    bool okay = false;
#ifdef FSCom
    auto f = SafeFile(filename, fullAtomic);

    LOG_INFO("Save %s", filename);
    pb_ostream_t stream = {&writecb, static_cast<Print *>(&f), protoSize};

    if (!pb_encode(&stream, fields, dest_struct)) {
        LOG_ERROR("Error: can't encode protobuf %s", PB_GET_ERROR(&stream));
    } else {
        okay = true;
    }

    bool writeSucceeded = f.close();

    if (!okay || !writeSucceeded) {
        LOG_ERROR("Can't write prefs!");
    }
#else
    LOG_ERROR("ERROR: Filesystem not implemented");
#endif
    return okay;
}

bool NodeDB::saveChannelsToDisk()
{
#ifdef FSCom
    spiLock->lock();
    FSCom.mkdir("/prefs");
    spiLock->unlock();
#endif
    return saveProto(channelFileName, meshtastic_ChannelFile_size, &meshtastic_ChannelFile_msg, &channelFile);
}

bool NodeDB::saveDeviceStateToDisk()
{
#ifdef FSCom
    spiLock->lock();
    FSCom.mkdir("/prefs");
    spiLock->unlock();
#endif
    // Note: if MAX_NUM_NODES=100 and meshtastic_NodeInfoLite_size=166, so will be approximately 17KB
    // Because so huge we _must_ not use fullAtomic, because the filesystem is probably too small to hold two copies of this
    return saveProto(deviceStateFileName, meshtastic_DeviceState_size, &meshtastic_DeviceState_msg, &devicestate, true);
}

bool NodeDB::saveNodeDatabaseToDisk()
{
#ifdef FSCom
    spiLock->lock();
    FSCom.mkdir("/prefs");
    spiLock->unlock();
#endif
    size_t nodeDatabaseSize;
    pb_get_encoded_size(&nodeDatabaseSize, meshtastic_NodeDatabase_fields, &nodeDatabase);
    return saveProto(nodeDatabaseFileName, nodeDatabaseSize, &meshtastic_NodeDatabase_msg, &nodeDatabase, false);
}

bool NodeDB::saveToDiskNoRetry(int saveWhat)
{
    bool success = true;
#ifdef FSCom
    spiLock->lock();
    FSCom.mkdir("/prefs");
    spiLock->unlock();
#endif
    if (saveWhat & SEGMENT_CONFIG) {
        config.has_device = true;
        config.has_display = true;
        config.has_lora = true;
        config.has_position = true;
        config.has_power = true;
        config.has_network = true;
        config.has_bluetooth = true;
        config.has_security = true;

        success &= saveProto(configFileName, meshtastic_LocalConfig_size, &meshtastic_LocalConfig_msg, &config);
    }

    if (saveWhat & SEGMENT_MODULECONFIG) {
        moduleConfig.has_canned_message = true;
        moduleConfig.has_external_notification = true;
        moduleConfig.has_mqtt = true;
        moduleConfig.has_range_test = true;
        moduleConfig.has_serial = true;
        moduleConfig.has_store_forward = true;
        moduleConfig.has_telemetry = true;
        moduleConfig.has_neighbor_info = true;
        moduleConfig.has_detection_sensor = true;
        moduleConfig.has_ambient_lighting = true;
        moduleConfig.has_audio = true;
        moduleConfig.has_paxcounter = true;
        moduleConfig.has_nodemodadmin = true;
        moduleConfig.has_nodemod = true;

        success &=
            saveProto(moduleConfigFileName, meshtastic_LocalModuleConfig_size, &meshtastic_LocalModuleConfig_msg, &moduleConfig);
    }

    if (saveWhat & SEGMENT_CHANNELS) {
        success &= saveChannelsToDisk();
    }

    if (saveWhat & SEGMENT_DEVICESTATE) {
        success &= saveDeviceStateToDisk();
    }

    if (saveWhat & SEGMENT_NODEDATABASE) {
        success &= saveNodeDatabaseToDisk();
    }

    return success;
}

bool NodeDB::saveToDisk(int saveWhat)
{
    LOG_DEBUG("Save to disk %d", saveWhat);
    bool success = saveToDiskNoRetry(saveWhat);

    if (!success) {
        LOG_ERROR("Failed to save to disk, retrying");
#ifdef ARCH_NRF52 // @geeksville is not ready yet to say we should do this on other platforms.  See bug #4184 discussion
        spiLock->lock();
        FSCom.format();
        spiLock->unlock();

#endif
        success = saveToDiskNoRetry(saveWhat);

        RECORD_CRITICALERROR(success ? meshtastic_CriticalErrorCode_FLASH_CORRUPTION_RECOVERABLE
                                     : meshtastic_CriticalErrorCode_FLASH_CORRUPTION_UNRECOVERABLE);
    }

    return success;
}

const meshtastic_NodeInfoLite *NodeDB::readNextMeshNode(uint32_t &readIndex)
{
    if (readIndex < numMeshNodes)
        return &meshNodes->at(readIndex++);
    else
        return NULL;
}

/// Given a node, return how many seconds in the past (vs now) that we last heard from it
uint32_t sinceLastSeen(const meshtastic_NodeInfoLite *n)
{
    uint32_t now = getTime();

    int delta = (int)(now - n->last_heard);
    if (delta < 0) // our clock must be slightly off still - not set from GPS yet
        delta = 0;

    return delta;
}

uint32_t sinceReceived(const meshtastic_MeshPacket *p)
{
    uint32_t now = getTime();

    int delta = (int)(now - p->rx_time);
    if (delta < 0) // our clock must be slightly off still - not set from GPS yet
        delta = 0;

    return delta;
}

#define NUM_ONLINE_SECS (60 * 60 * 2) // 2 hrs to consider someone offline

size_t NodeDB::getNumOnlineMeshNodes(bool localOnly)
{
    size_t numseen = 0;

    // FIXME this implementation is kinda expensive
    for (int i = 0; i < numMeshNodes; i++) {
        if (localOnly && meshNodes->at(i).via_mqtt)
            continue;
        if (sinceLastSeen(&meshNodes->at(i)) < NUM_ONLINE_SECS)
            numseen++;
    }

    return numseen;
}

#include "MeshModule.h"
#include "Throttle.h"

/** Update position info for this node based on received position data
 */
void NodeDB::updatePosition(uint32_t nodeId, const meshtastic_Position &p, RxSource src)
{
    meshtastic_NodeInfoLite *info = getOrCreateMeshNode(nodeId);
    if (!info) {
        return;
    }

    if (src == RX_SRC_LOCAL) {
        // Local packet, fully authoritative
        LOG_INFO("updatePosition LOCAL pos@%x time=%u lat=%d lon=%d alt=%d", p.timestamp, p.time, p.latitude_i, p.longitude_i,
                 p.altitude);

        setLocalPosition(p);
        info->position = TypeConversions::ConvertToPositionLite(p);
    } else if ((p.time > 0) && !p.latitude_i && !p.longitude_i && !p.timestamp && !p.location_source) {
        // FIXME SPECIAL TIME SETTING PACKET FROM EUD TO RADIO
        // (stop-gap fix for issue #900)
        LOG_DEBUG("updatePosition SPECIAL time setting time=%u", p.time);
        info->position.time = p.time;
    } else {
        // Be careful to only update fields that have been set by the REMOTE sender
        // A lot of position reports don't have time populated.  In that case, be careful to not blow away the time we
        // recorded based on the packet rxTime
        //
        // FIXME perhaps handle RX_SRC_USER separately?
        LOG_INFO("updatePosition REMOTE node=0x%x time=%u lat=%d lon=%d", nodeId, p.time, p.latitude_i, p.longitude_i);

        // First, back up fields that we want to protect from overwrite
        uint32_t tmp_time = info->position.time;

        // Next, update atomically
        info->position = TypeConversions::ConvertToPositionLite(p);

        // Last, restore any fields that may have been overwritten
        if (!info->position.time)
            info->position.time = tmp_time;
    }
    info->has_position = true;
    updateGUIforNode = info;
    notifyObservers(true); // Force an update whether or not our node counts have changed
}

/** Update telemetry info for this node based on received metrics
 *  We only care about device telemetry here
 */
void NodeDB::updateTelemetry(uint32_t nodeId, const meshtastic_Telemetry &t, RxSource src)
{
    meshtastic_NodeInfoLite *info = getOrCreateMeshNode(nodeId);
    // Environment metrics should never go to NodeDb but we'll safegaurd anyway
    if (!info || t.which_variant != meshtastic_Telemetry_device_metrics_tag) {
        return;
    }

    if (src == RX_SRC_LOCAL) {
        // Local packet, fully authoritative
        LOG_DEBUG("updateTelemetry LOCAL");
    } else {
        LOG_DEBUG("updateTelemetry REMOTE node=0x%x ", nodeId);
    }
    info->device_metrics = t.variant.device_metrics;
    info->has_device_metrics = true;
    updateGUIforNode = info;
    notifyObservers(true); // Force an update whether or not our node counts have changed
}

/**
 * Update the node database with a new contact
 */
void NodeDB::addFromContact(meshtastic_SharedContact contact)
{
    meshtastic_NodeInfoLite *info = getOrCreateMeshNode(contact.node_num);
    if (!info) {
        return;
    }
    info->num = contact.node_num;
    info->has_user = true;
    info->user = TypeConversions::ConvertToUserLite(contact.user);
    if (contact.should_ignore) {
        // If should_ignore is set,
        // we need to clear the public key and other cruft, in addition to setting the node as ignored
        info->is_ignored = true;
        info->has_device_metrics = false;
        info->has_position = false;
        info->user.public_key.size = 0;
        info->user.public_key.bytes[0] = 0;
    } else {
        info->last_heard = getValidTime(RTCQualityNTP);
        info->is_favorite = true;
        info->bitfield |= NODEINFO_BITFIELD_IS_KEY_MANUALLY_VERIFIED_MASK;
        // Mark the node's key as manually verified to indicate trustworthiness.
        updateGUIforNode = info;
        // powerFSM.trigger(EVENT_NODEDB_UPDATED); This event has been retired
        sortMeshDB();
        notifyObservers(true); // Force an update whether or not our node counts have changed
    }
    saveNodeDatabaseToDisk();
}

/** Update user info and channel for this node based on received user data
 */
bool NodeDB::updateUser(uint32_t nodeId, meshtastic_User &p, uint8_t channelIndex)
{
    meshtastic_NodeInfoLite *info = getOrCreateMeshNode(nodeId);
    if (!info) {
        return false;
    }

#if !(MESHTASTIC_EXCLUDE_PKI)
    if (p.public_key.size == 32 && nodeId != nodeDB->getNodeNum()) {
        printBytes("Incoming Pubkey: ", p.public_key.bytes, 32);

        // Alert the user if a remote node is advertising public key that matches our own
        if (owner.public_key.size == 32 && memcmp(p.public_key.bytes, owner.public_key.bytes, 32) == 0 && !duplicateWarned) {
            duplicateWarned = true;
            char warning[] = "Remote device %s has advertised your public key. This may indicate a compromised key. You may need "
                             "to regenerate your public keys.";
            LOG_WARN(warning, p.long_name);
            meshtastic_ClientNotification *cn = clientNotificationPool.allocZeroed();
            cn->which_payload_variant = meshtastic_ClientNotification_duplicated_public_key_tag;
            cn->level = meshtastic_LogRecord_Level_WARNING;
            cn->time = getValidTime(RTCQualityFromNet);
            sprintf(cn->message, warning, p.long_name);
            service->sendClientNotification(cn);
        }
    }
    if (info->user.public_key.size > 0) { // if we have a key for this user already, don't overwrite with a new one
        LOG_INFO("Public Key set for node, not updating!");
        // we copy the key into the incoming packet, to prevent overwrite
        p.public_key.size = 32;
        memcpy(p.public_key.bytes, info->user.public_key.bytes, 32);
    } else if (p.public_key.size > 0) {
        LOG_INFO("Update Node Pubkey!");
    }
#endif

    // Both of info->user and p start as filled with zero so I think this is okay
    auto lite = TypeConversions::ConvertToUserLite(p);
    bool changed = memcmp(&info->user, &lite, sizeof(info->user)) || (info->channel != channelIndex);

    info->user = lite;
    if (info->user.public_key.size == 32) {
        printBytes("Saved Pubkey: ", info->user.public_key.bytes, 32);
    }
    if (nodeId != getNodeNum())
        info->channel = channelIndex; // Set channel we need to use to reach this node (but don't set our own channel)
    LOG_DEBUG("Update changed=%d user %s/%s, id=0x%08x, channel=%d", changed, info->user.long_name, info->user.short_name, nodeId,
              info->channel);
    info->has_user = true;

    if (changed) {
        updateGUIforNode = info;
        notifyObservers(true); // Force an update whether or not our node counts have changed

        // We just changed something about a User,
        // store our DB unless we just did so less than a minute ago

        if (!Throttle::isWithinTimespanMs(lastNodeDbSave, ONE_MINUTE_MS)) {
            saveToDisk(SEGMENT_NODEDATABASE);
            lastNodeDbSave = millis();
        } else {
            LOG_DEBUG("Defer NodeDB saveToDisk for now");
        }
    }

    return changed;
}

/// given a subpacket sniffed from the network, update our DB state
/// we updateGUI and updateGUIforNode if we think our this change is big enough for a redraw
void NodeDB::updateFrom(const meshtastic_MeshPacket &mp)
{
    // if (mp.from == getNodeNum()) {
    //     LOG_DEBUG("Ignore update from self");
    //     return;
    // }
    if (mp.which_payload_variant == meshtastic_MeshPacket_decoded_tag && mp.from) {
        LOG_DEBUG("Update DB node 0x%x, rx_time=%u", mp.from, mp.rx_time);

        meshtastic_NodeInfoLite *info = getOrCreateMeshNode(getFrom(&mp));
        if (!info) {
            return;
        }

        if (mp.rx_time) // if the packet has a valid timestamp use it to update our last_heard
            info->last_heard = mp.rx_time;

        if (mp.rx_snr)
            info->snr = mp.rx_snr; // keep the most recent SNR we received for this node.

        info->via_mqtt = mp.via_mqtt; // Store if we received this packet via MQTT

        // If hopStart was set and there wasn't someone messing with the limit in the middle, add hopsAway
        if (mp.hop_start != 0 && mp.hop_limit <= mp.hop_start) {
            info->has_hops_away = true;
            info->hops_away = mp.hop_start - mp.hop_limit;
        }
        sortMeshDB();
    }
}

void NodeDB::set_favorite(bool is_favorite, uint32_t nodeId)
{
    meshtastic_NodeInfoLite *lite = getMeshNode(nodeId);
    if (lite && lite->is_favorite != is_favorite) {
        lite->is_favorite = is_favorite;
        sortMeshDB();
        saveNodeDatabaseToDisk();
    }
}

void NodeDB::pause_sort(bool paused)
{
    sortingIsPaused = paused;
}

void NodeDB::sortMeshDB()
{
    if (!sortingIsPaused && (lastSort == 0 || !Throttle::isWithinTimespanMs(lastSort, 1000 * 5))) {
        lastSort = millis();
        bool changed = true;
        while (changed) { // dumb reverse bubble sort, but probably not bad for what we're doing
            changed = false;
            for (int i = numMeshNodes - 1; i > 0; i--) { // lowest case this should examine is i == 1
                if (meshNodes->at(i - 1).num == getNodeNum()) {
                    // noop
                } else if (meshNodes->at(i).num ==
                           getNodeNum()) { // in the oddball case our own node num is not at location 0, put it there
                    // TODO: Look for at(i-1) also matching own node num, and throw the DB in the trash
                    std::swap(meshNodes->at(i), meshNodes->at(i - 1));
                    changed = true;
                } else if (meshNodes->at(i).is_favorite && !meshNodes->at(i - 1).is_favorite) {
                    std::swap(meshNodes->at(i), meshNodes->at(i - 1));
                    changed = true;
                } else if (!meshNodes->at(i).is_favorite && meshNodes->at(i - 1).is_favorite) {
                    // noop
                } else if (meshNodes->at(i).last_heard > meshNodes->at(i - 1).last_heard) {
                    std::swap(meshNodes->at(i), meshNodes->at(i - 1));
                    changed = true;
                }
            }
        }
        LOG_INFO("Sort took %u milliseconds", millis() - lastSort);
    }
}

uint8_t NodeDB::getMeshNodeChannel(NodeNum n)
{
    const meshtastic_NodeInfoLite *info = getMeshNode(n);
    if (!info) {
        return 0; // defaults to PRIMARY
    }
    return info->channel;
}

/// Find a node in our DB, return null for missing
/// NOTE: This function might be called from an ISR
meshtastic_NodeInfoLite *NodeDB::getMeshNode(NodeNum n)
{
    for (int i = 0; i < numMeshNodes; i++)
        if (meshNodes->at(i).num == n)
            return &meshNodes->at(i);

    return NULL;
}

// returns true if the maximum number of nodes is reached or we are running low on memory
bool NodeDB::isFull()
{
    return (numMeshNodes >= MAX_NUM_NODES) || (memGet.getFreeHeap() < MINIMUM_SAFE_FREE_HEAP);
}

/// Find a node in our DB, create an empty NodeInfo if missing
meshtastic_NodeInfoLite *NodeDB::getOrCreateMeshNode(NodeNum n)
{
    meshtastic_NodeInfoLite *lite = getMeshNode(n);

    if (!lite) {
        if (isFull()) {
            LOG_INFO("Node database full with %i nodes and %u bytes free. Erasing oldest entry", numMeshNodes,
                     memGet.getFreeHeap());
            // look for oldest node and erase it
            uint32_t oldest = UINT32_MAX;
            uint32_t oldestBoring = UINT32_MAX;
            int oldestIndex = -1;
            int oldestBoringIndex = -1;
            for (int i = 1; i < numMeshNodes; i++) {
                // Simply the oldest non-favorite, non-ignored, non-verified node
                if (!meshNodes->at(i).is_favorite && !meshNodes->at(i).is_ignored &&
                    !(meshNodes->at(i).bitfield & NODEINFO_BITFIELD_IS_KEY_MANUALLY_VERIFIED_MASK) &&
                    meshNodes->at(i).last_heard < oldest) {
                    oldest = meshNodes->at(i).last_heard;
                    oldestIndex = i;
                }
                // The oldest "boring" node
                if (!meshNodes->at(i).is_favorite && !meshNodes->at(i).is_ignored && meshNodes->at(i).user.public_key.size == 0 &&
                    meshNodes->at(i).last_heard < oldestBoring) {
                    oldestBoring = meshNodes->at(i).last_heard;
                    oldestBoringIndex = i;
                }
            }
            // if we found a "boring" node, evict it
            if (oldestBoringIndex != -1) {
                oldestIndex = oldestBoringIndex;
            }

            if (oldestIndex != -1) {
                // Shove the remaining nodes down the chain
                for (int i = oldestIndex; i < numMeshNodes - 1; i++) {
                    meshNodes->at(i) = meshNodes->at(i + 1);
                }
                (numMeshNodes)--;
            }
        }
        // add the node at the end
        lite = &meshNodes->at((numMeshNodes)++);

        // everything is missing except the nodenum
        memset(lite, 0, sizeof(*lite));
        lite->num = n;
        LOG_INFO("Adding node to database with %i nodes and %u bytes free!", numMeshNodes, memGet.getFreeHeap());
    }

    return lite;
}

/// Sometimes we will have Position objects that only have a time, so check for
/// valid lat/lon
bool NodeDB::hasValidPosition(const meshtastic_NodeInfoLite *n)
{
    return n->has_position && (n->position.latitude_i != 0 || n->position.longitude_i != 0);
}

/// If we have a node / user and they report is_licensed = true
/// we consider them licensed
UserLicenseStatus NodeDB::getLicenseStatus(uint32_t nodeNum)
{
    meshtastic_NodeInfoLite *info = getMeshNode(nodeNum);
    if (!info || !info->has_user) {
        return UserLicenseStatus::NotKnown;
    }
    return info->user.is_licensed ? UserLicenseStatus::Licensed : UserLicenseStatus::NotLicensed;
}

bool NodeDB::checkLowEntropyPublicKey(const meshtastic_Config_SecurityConfig_public_key_t keyToTest)
{
    if (keyToTest.size == 32) {
        uint8_t keyHash[32] = {0};
        memcpy(keyHash, keyToTest.bytes, keyToTest.size);
        crypto->hash(keyHash, 32);
        if (memcmp(keyHash, LOW_ENTROPY_HASH1, sizeof(LOW_ENTROPY_HASH1)) ==
                0 || // should become an array that gets looped through rather than this abomination
            memcmp(keyHash, LOW_ENTROPY_HASH2, sizeof(LOW_ENTROPY_HASH2)) == 0 ||
            memcmp(keyHash, LOW_ENTROPY_HASH3, sizeof(LOW_ENTROPY_HASH3)) == 0 ||
            memcmp(keyHash, LOW_ENTROPY_HASH4, sizeof(LOW_ENTROPY_HASH4)) == 0 ||
            memcmp(keyHash, LOW_ENTROPY_HASH5, sizeof(LOW_ENTROPY_HASH5)) == 0 ||
            memcmp(keyHash, LOW_ENTROPY_HASH6, sizeof(LOW_ENTROPY_HASH6)) == 0 ||
            memcmp(keyHash, LOW_ENTROPY_HASH7, sizeof(LOW_ENTROPY_HASH7)) == 0 ||
            memcmp(keyHash, LOW_ENTROPY_HASH8, sizeof(LOW_ENTROPY_HASH8)) == 0 ||
            memcmp(keyHash, LOW_ENTROPY_HASH9, sizeof(LOW_ENTROPY_HASH9)) == 0 ||
            memcmp(keyHash, LOW_ENTROPY_HASH10, sizeof(LOW_ENTROPY_HASH10)) == 0 ||
            memcmp(keyHash, LOW_ENTROPY_HASH11, sizeof(LOW_ENTROPY_HASH11)) == 0 ||
            memcmp(keyHash, LOW_ENTROPY_HASH12, sizeof(LOW_ENTROPY_HASH12)) == 0 ||
            memcmp(keyHash, LOW_ENTROPY_HASH13, sizeof(LOW_ENTROPY_HASH13)) == 0 ||
            memcmp(keyHash, LOW_ENTROPY_HASH14, sizeof(LOW_ENTROPY_HASH14)) == 0 ||
            memcmp(keyHash, LOW_ENTROPY_HASH15, sizeof(LOW_ENTROPY_HASH15)) == 0 ||
            memcmp(keyHash, LOW_ENTROPY_HASH16, sizeof(LOW_ENTROPY_HASH16)) == 0 ||
            memcmp(keyHash, LOW_ENTROPY_HASH17, sizeof(LOW_ENTROPY_HASH17)) == 0 ||
            memcmp(keyHash, LOW_ENTROPY_HASH18, sizeof(LOW_ENTROPY_HASH18)) == 0 ||
            memcmp(keyHash, LOW_ENTROPY_HASH19, sizeof(LOW_ENTROPY_HASH19)) == 0 ||
            memcmp(keyHash, LOW_ENTROPY_HASH20, sizeof(LOW_ENTROPY_HASH20)) == 0) {
            return true;
        }
    }
    return false;
}

bool NodeDB::backupPreferences(meshtastic_AdminMessage_BackupLocation location)
{
    bool success = false;
    lastBackupAttempt = millis();
#ifdef FSCom
    if (location == meshtastic_AdminMessage_BackupLocation_FLASH) {
        meshtastic_BackupPreferences backup = meshtastic_BackupPreferences_init_zero;
        backup.version = DEVICESTATE_CUR_VER;
        backup.timestamp = getValidTime(RTCQuality::RTCQualityDevice, false);
        backup.has_config = true;
        backup.config = config;
        backup.has_module_config = true;
        backup.module_config = moduleConfig;
        backup.has_channels = true;
        backup.channels = channelFile;
        backup.has_owner = true;
        backup.owner = owner;

        size_t backupSize;
        pb_get_encoded_size(&backupSize, meshtastic_BackupPreferences_fields, &backup);

        spiLock->lock();
        FSCom.mkdir("/backups");
        spiLock->unlock();
        success = saveProto(backupFileName, backupSize, &meshtastic_BackupPreferences_msg, &backup);

        if (success) {
            LOG_INFO("Saved backup preferences");
        } else {
            LOG_ERROR("Failed to save backup preferences to file");
        }
    } else if (location == meshtastic_AdminMessage_BackupLocation_SD) {
        // TODO: After more mainline SD card support
    }
#endif
    return success;
}

bool NodeDB::restorePreferences(meshtastic_AdminMessage_BackupLocation location, int restoreWhat)
{
    bool success = false;
#ifdef FSCom
    if (location == meshtastic_AdminMessage_BackupLocation_FLASH) {
        spiLock->lock();
        if (!FSCom.exists(backupFileName)) {
            spiLock->unlock();
            LOG_WARN("Could not restore. No backup file found");
            return false;
        } else {
            spiLock->unlock();
        }
        meshtastic_BackupPreferences backup = meshtastic_BackupPreferences_init_zero;
        success = loadProto(backupFileName, meshtastic_BackupPreferences_size, sizeof(meshtastic_BackupPreferences),
                            &meshtastic_BackupPreferences_msg, &backup);
        if (success) {
            if (restoreWhat & SEGMENT_CONFIG) {
                config = backup.config;
                LOG_DEBUG("Restored config");
            }
            if (restoreWhat & SEGMENT_MODULECONFIG) {
                moduleConfig = backup.module_config;
                LOG_DEBUG("Restored module config");
            }
            if (restoreWhat & SEGMENT_DEVICESTATE) {
                devicestate.owner = backup.owner;
                LOG_DEBUG("Restored device state");
            }
            if (restoreWhat & SEGMENT_CHANNELS) {
                channelFile = backup.channels;
                LOG_DEBUG("Restored channels");
            }

            success = saveToDisk(restoreWhat);
            if (success) {
                LOG_INFO("Restored preferences from backup");
            } else {
                LOG_ERROR("Failed to save restored preferences to flash");
            }
        } else {
            LOG_ERROR("Failed to restore preferences from backup file");
        }
    } else if (location == meshtastic_AdminMessage_BackupLocation_SD) {
        // TODO: After more mainline SD card support
    }
    return success;
#endif
}

/// Record an error that should be reported via analytics
void recordCriticalError(meshtastic_CriticalErrorCode code, uint32_t address, const char *filename)
{
    if (filename) {
        LOG_ERROR("NOTE! Record critical error %d at %s:%lu", code, filename, address);
    } else {
        LOG_ERROR("NOTE! Record critical error %d, address=0x%lx", code, address);
    }

    // Record error to DB
    error_code = code;
    error_address = address;

    // Currently portuino is mostly used for simulation.  Make sure the user notices something really bad happened
#ifdef ARCH_PORTDUINO
    LOG_ERROR("A critical failure occurred, portduino is exiting");
    exit(2);
#endif
}<|MERGE_RESOLUTION|>--- conflicted
+++ resolved
@@ -891,12 +891,8 @@
     if (role == meshtastic_Config_DeviceConfig_Role_ROUTER) {
         initConfigIntervals();
         initModuleConfigIntervals();
-<<<<<<< HEAD
+        moduleConfig.telemetry.device_update_interval = default_telemetry_broadcast_interval_secs;
         config.device.rebroadcast_mode = meshtastic_Config_DeviceConfig_RebroadcastMode_ALL;
-=======
-        moduleConfig.telemetry.device_update_interval = default_telemetry_broadcast_interval_secs;
-        config.device.rebroadcast_mode = meshtastic_Config_DeviceConfig_RebroadcastMode_CORE_PORTNUMS_ONLY;
->>>>>>> a7e516d6
         owner.has_is_unmessagable = true;
         owner.is_unmessagable = true;
     } else if (role == meshtastic_Config_DeviceConfig_Role_ROUTER_LATE) {
