--- conflicted
+++ resolved
@@ -527,14 +527,6 @@
     }
 
     power = loraConfig.tx_power;
-<<<<<<< HEAD
- 
-=======
-
-    if ((power == 0) || ((power > myRegion->powerLimit) && !devicestate.owner.is_licensed))
-        power = myRegion->powerLimit;
-
->>>>>>> 5e921453
     if (power == 0)
         power = 17; // Default to this power level if we don't have a valid regional power limit (powerLimit of myRegion defaults
                     // to 0, currently no region has an actual power limit of 0 [dBm] so we can assume regions which have this
