--- conflicted
+++ resolved
@@ -6,11 +6,7 @@
 #include "PowerFSM.h"
 #include "RadioInterface.h"
 #include "configuration.h"
-<<<<<<< HEAD
 #include "xmodem.h"
-#include <assert.h>
-=======
->>>>>>> 0181e186
 
 #if FromRadio_size > MAX_TO_FROM_RADIO_SIZE
 #error FromRadio is too big
