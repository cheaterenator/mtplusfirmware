--- conflicted
+++ resolved
@@ -148,9 +148,6 @@
 
     case STATE_SEND_CONFIG:
         fromRadioScratch.which_payloadVariant = FromRadio_config_tag;
-<<<<<<< HEAD
-        fromRadioScratch.config = config;
-=======
         switch (config_state) {
             case Config_device_tag:
                 fromRadioScratch.config.which_payloadVariant = Config_device_tag;
@@ -178,22 +175,16 @@
                 fromRadioScratch.config.payloadVariant.lora = config.lora;
                 break;
         }
->>>>>>> c3c359c0
 
         // NOTE: The phone app needs to know the ls_secs value so it can properly expect sleep behavior.
         // So even if we internally use 0 to represent 'use default' we still need to send the value we are
         // using to the app (so that even old phone apps work with new device loads).
-<<<<<<< HEAD
-        fromRadioScratch.config.power.ls_secs = default_ls_secs;
-        state = STATE_SEND_NODEINFO;
-=======
         
         config_state++;
         // Advance when we have sent all of our config objects
         if (config_state > Config_lora_tag) {
             state = STATE_SEND_NODEINFO;
         }
->>>>>>> c3c359c0
         break;
 
     case STATE_SEND_NODEINFO: {
