--- conflicted
+++ resolved
@@ -602,15 +602,9 @@
     }
 
     if (p.decoded.portnum == meshtastic_PortNum_TRACEROUTE_APP && lastPortNumToRadio[p.decoded.portnum] &&
-<<<<<<< HEAD
-        Throttle::isWithinTimespanMs(lastPortNumToRadio[p.decoded.portnum], FIVE_SECONDS_MS + FIVE_SECONDS_MS)) {
+        Throttle::isWithinTimespanMs(lastPortNumToRadio[p.decoded.portnum], THIRTY_SECONDS_MS)) {
         LOG_WARN("Rate limiting portnum %d\n", p.decoded.portnum);
-        sendNotification(meshtastic_LogRecord_Level_WARNING, p.id, "TraceRoute can only be sent once every 10 seconds");
-=======
-        Throttle::isWithinTimespanMs(lastPortNumToRadio[p.decoded.portnum], THIRTY_SECONDS_MS)) {
-        LOG_WARN("Rate limiting portnum %d", p.decoded.portnum);
         sendNotification(meshtastic_LogRecord_Level_WARNING, p.id, "TraceRoute can only be sent once every 30 seconds");
->>>>>>> 0ec16847
         meshtastic_QueueStatus qs = router->getQueueStatus();
         service->sendQueueStatusToPhone(qs, 0, p.id);
         return false;
