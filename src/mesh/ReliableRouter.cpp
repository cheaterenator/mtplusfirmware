--- conflicted
+++ resolved
@@ -164,42 +164,6 @@
 void ReliableRouter::sniffReceived(const meshtastic_MeshPacket *p, const meshtastic_Routing *c)
 {
     if (isToUs(p)) { // ignore ack/nak/want_ack packets that are not address to us (we only handle 0 hop reliability)
-<<<<<<< HEAD
-        if (p->want_ack) {
-            if (MeshModule::currentReply) {
-                LOG_DEBUG("Another module replied to this message, no need for 2nd ack");
-            } else if (p->which_payload_variant == meshtastic_MeshPacket_decoded_tag) {
-                // A response may be set to want_ack for retransmissions, but we don't need to ACK a response if it received an
-                // implicit ACK already. If we received it directly, only ACK with a hop limit of 0
-                if (!p->decoded.request_id) {
-                    //fw+ Suppress opportunistic ACKs for TEXT DMs unless the packet is addressed to us
-                    if (!isToUs(p) && p->decoded.portnum == meshtastic_PortNum_TEXT_MESSAGE_APP) {
-                        // skip
-                    } else {
-                        //fw+ Opportunistic ACK: RSSI-based election with duplicate suppression
-                        if (fwplus_ack::shouldSend(getFrom(p), p->id, p->rx_rssi)) {
-                            sendAckNak(meshtastic_Routing_Error_NONE, getFrom(p), p->id, p->channel,
-                                       routingModule->getHopLimitForResponse(p->hop_start, p->hop_limit));
-                            fwplus_ack::mark(getFrom(p), p->id, millis());
-                        }
-                    }
-                } else if (p->hop_start > 0 && p->hop_start == p->hop_limit) {
-                    //fw+ Terminal response: collapse to local ACK with hop limit 0 if not seen
-                    if (!fwplus_ack::seen(getFrom(p), p->id, millis())) {
-                        sendAckNak(meshtastic_Routing_Error_NONE, getFrom(p), p->id, p->channel, 0);
-                        fwplus_ack::mark(getFrom(p), p->id, millis());
-                    }
-                }
-            } else if (p->which_payload_variant == meshtastic_MeshPacket_encrypted_tag && p->channel == 0 &&
-                       (nodeDB->getMeshNode(p->from) == nullptr || nodeDB->getMeshNode(p->from)->user.public_key.size == 0)) {
-                LOG_INFO("PKI packet from unknown node, send PKI_UNKNOWN_PUBKEY");
-                sendAckNak(meshtastic_Routing_Error_PKI_UNKNOWN_PUBKEY, getFrom(p), p->id, channels.getPrimaryIndex(),
-                           routingModule->getHopLimitForResponse(p->hop_start, p->hop_limit));
-            } else {
-                // Send a 'NO_CHANNEL' error on the primary channel if want_ack packet destined for us cannot be decoded
-                sendAckNak(meshtastic_Routing_Error_NO_CHANNEL, getFrom(p), p->id, channels.getPrimaryIndex(),
-                           routingModule->getHopLimitForResponse(p->hop_start, p->hop_limit));
-=======
         if (!MeshModule::currentReply) {
             if (p->want_ack) {
                 if (p->which_payload_variant == meshtastic_MeshPacket_decoded_tag) {
@@ -207,10 +171,21 @@
                       an implicit ACK already. If we received it directly or via NextHopRouter, only ACK with a hop limit of 0 to
                       make sure the other side stops retransmitting. */
                     if (!p->decoded.request_id && !p->decoded.reply_id) {
-                        sendAckNak(meshtastic_Routing_Error_NONE, getFrom(p), p->id, p->channel,
-                                   routingModule->getHopLimitForResponse(p->hop_start, p->hop_limit));
+                        //fw+ Suppress opportunistic ACKs for TEXT DMs unless the packet is addressed to us
+                        if (!(!isToUs(p) && p->decoded.portnum == meshtastic_PortNum_TEXT_MESSAGE_APP)) {
+                            //fw+ Opportunistic ACK: RSSI-based election with duplicate suppression
+                            if (fwplus_ack::shouldSend(getFrom(p), p->id, p->rx_rssi)) {
+                                sendAckNak(meshtastic_Routing_Error_NONE, getFrom(p), p->id, p->channel,
+                                           routingModule->getHopLimitForResponse(p->hop_start, p->hop_limit));
+                                fwplus_ack::mark(getFrom(p), p->id, millis());
+                            }
+                        }
                     } else if ((p->hop_start > 0 && p->hop_start == p->hop_limit) || p->next_hop != NO_NEXT_HOP_PREFERENCE) {
-                        sendAckNak(meshtastic_Routing_Error_NONE, getFrom(p), p->id, p->channel, 0);
+                        //fw+ Terminal response or NextHopRouter: collapse to local ACK with hop limit 0 if not seen
+                        if (!fwplus_ack::seen(getFrom(p), p->id, millis())) {
+                            sendAckNak(meshtastic_Routing_Error_NONE, getFrom(p), p->id, p->channel, 0);
+                            fwplus_ack::mark(getFrom(p), p->id, millis());
+                        }
                     }
                 } else if (p->which_payload_variant == meshtastic_MeshPacket_encrypted_tag && p->channel == 0 &&
                            (nodeDB->getMeshNode(p->from) == nullptr || nodeDB->getMeshNode(p->from)->user.public_key.size == 0)) {
@@ -224,8 +199,10 @@
                 }
             } else if (p->next_hop == nodeDB->getLastByteOfNodeNum(getNodeNum()) && p->hop_limit > 0) {
                 // No wantAck, but we need to ACK with hop limit of 0 if we were the next hop to stop their retransmissions
-                sendAckNak(meshtastic_Routing_Error_NONE, getFrom(p), p->id, p->channel, 0);
->>>>>>> 1d3c47c5
+                if (!fwplus_ack::seen(getFrom(p), p->id, millis())) {
+                    sendAckNak(meshtastic_Routing_Error_NONE, getFrom(p), p->id, p->channel, 0);
+                    fwplus_ack::mark(getFrom(p), p->id, millis());
+                }
             }
         } else {
             LOG_DEBUG("Another module replied to this message, no need for 2nd ack");
