--- conflicted
+++ resolved
@@ -392,7 +392,6 @@
         }
     }
 
-<<<<<<< HEAD
     // fw+ traceroute learning: if this is a traceroute/routing control with route info, learn next-hop hints
     if (p->which_payload_variant == meshtastic_MeshPacket_decoded_tag) {
         if (p->decoded.portnum == meshtastic_PortNum_TRACEROUTE_APP) {
@@ -402,18 +401,14 @@
         }
     }
 
-    perhapsRebroadcast(p);
+    perhapsRelay(p);
     //fw+ delegate proactive scheduling to a helper to ease upstream merges
     maybeScheduleTraceroute(millis());
-=======
-    perhapsRelay(p);
->>>>>>> fcb1d64e
 
     // handle the packet as normal
     Router::sniffReceived(p, c);
 }
 
-<<<<<<< HEAD
 //fw+
 bool NextHopRouter::canProbeGlobal(uint32_t now) const
 {
@@ -540,12 +535,8 @@
     return true;
 }
 
-/* Check if we should be rebroadcasting this packet if so, do so. */
-bool NextHopRouter::perhapsRebroadcast(const meshtastic_MeshPacket *p)
-=======
 /* Check if we should be relaying this packet if so, do so. */
 bool NextHopRouter::perhapsRelay(const meshtastic_MeshPacket *p)
->>>>>>> fcb1d64e
 {
     //fw+
     if (!isToUs(p) && (p->hop_limit <= 0) && !isFromUs(p)) {
@@ -553,7 +544,6 @@
     }
 
     if (!isToUs(p) && !isFromUs(p) && p->hop_limit > 0) {
-<<<<<<< HEAD
         // fw+ Optional throttle for text broadcasts based on HeardAssist
         if (p->which_payload_variant == meshtastic_MeshPacket_decoded_tag && p->decoded.portnum == meshtastic_PortNum_TEXT_MESSAGE_APP) {
             uint32_t jitter = 0;
@@ -574,56 +564,40 @@
             }
         }
         // Check if packet has next_hop not set OR addressed to us
-        if (p->id != 0) {
-            if (isRebroadcaster()) {
-                if (p->next_hop == NO_NEXT_HOP_PREFERENCE || p->next_hop == nodeDB->getLastByteOfNodeNum(getNodeNum())) {
-                    //fw+ use retrans pool first; preserve hop_limit when policy dictates
-                    meshtastic_MeshPacket *tosend = retransPacketPool.allocCopy(*p);
-                    if (!tosend) tosend = packetPool.allocCopy(*p);
-                    if (tosend) {
-                        LOG_INFO("Rebroadcast received message coming from %x", p->relay_node);
-                        
-                        // Use shared logic to determine if hop_limit should be decremented
-                        if (shouldDecrementHopLimit(p)) {
-                            tosend->hop_limit--; // bump down the hop count
-                        } else {
-                            LOG_INFO("favorite-ROUTER/CLIENT_BASE-to-ROUTER/CLIENT_BASE rebroadcast: preserving hop_limit");
-                        }
-#if USERPREFS_EVENT_MODE
-                        if (tosend->hop_limit > 2) {
-                            // if we are "correcting" the hop_limit, "correct" the hop_start by the same amount to preserve hops away.
-                            tosend->hop_start -= (tosend->hop_limit - 2);
-                            tosend->hop_limit = 2;
-                        }
-#endif
-
-                        if (p->next_hop == NO_NEXT_HOP_PREFERENCE) {
-                            FloodingRouter::send(tosend);
-                        } else {
-                            NextHopRouter::send(tosend);
-                        }
-                    } else {
-                        LOG_WARN("Pool exhausted; skipping rebroadcast");
-                    }
-=======
         if (p->next_hop == NO_NEXT_HOP_PREFERENCE || p->next_hop == nodeDB->getLastByteOfNodeNum(getNodeNum())) {
             if (isRebroadcaster()) {
-                meshtastic_MeshPacket *tosend = packetPool.allocCopy(*p); // keep a copy because we will be sending it
-                LOG_INFO("Relaying received message coming from %x", p->relay_node);
-
-                // Use shared logic to determine if hop_limit should be decremented
-                if (shouldDecrementHopLimit(p)) {
-                    tosend->hop_limit--; // bump down the hop count
+                //fw+ use retrans pool first; preserve hop_limit when policy dictates
+                meshtastic_MeshPacket *tosend = retransPacketPool.allocCopy(*p);
+                if (!tosend) tosend = packetPool.allocCopy(*p);
+                if (tosend) {
+                    LOG_INFO("Relaying received message coming from %x", p->relay_node);
+                    
+                    // Use shared logic to determine if hop_limit should be decremented
+                    if (shouldDecrementHopLimit(p)) {
+                        tosend->hop_limit--; // bump down the hop count
+                    } else {
+                        LOG_INFO("favorite-ROUTER/CLIENT_BASE-to-ROUTER/CLIENT_BASE relay: preserving hop_limit");
+                    }
+#if USERPREFS_EVENT_MODE
+                    if (tosend->hop_limit > 2) {
+                        // if we are "correcting" the hop_limit, "correct" the hop_start by the same amount to preserve hops away.
+                        tosend->hop_start -= (tosend->hop_limit - 2);
+                        tosend->hop_limit = 2;
+                    }
+#endif
+
+                    if (p->next_hop == NO_NEXT_HOP_PREFERENCE) {
+                        FloodingRouter::send(tosend);
+                    } else {
+                        NextHopRouter::send(tosend);
+                    }
                 } else {
-                    LOG_INFO("Router/CLIENT_BASE-to-favorite-router/CLIENT_BASE relay: preserving hop_limit");
+                    LOG_WARN("Pool exhausted; skipping relay");
                 }
-
-                NextHopRouter::send(tosend);
->>>>>>> fcb1d64e
 
                 return true;
             } else {
-                LOG_DEBUG("Not rebroadcasting: Role = CLIENT_MUTE or Rebroadcast Mode = NONE");
+                LOG_DEBUG("Not relaying: Role = CLIENT_MUTE or Rebroadcast Mode = NONE");
             }
         }
     }
