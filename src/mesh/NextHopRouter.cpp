--- conflicted
+++ resolved
@@ -349,24 +349,13 @@
         if (p->from != 0) {
             meshtastic_NodeInfoLite *origTx = nodeDB->getMeshNode(p->from);
             if (origTx) {
-<<<<<<< HEAD
-                // Upstream condition: ACK relayer was a relayer of the original packet OR
-                // we were the sole relayer and ACK came directly from destination
-                bool ackRelayerWasOriginalRelayer = wasRelayer(p->relay_node, p->decoded.request_id, p->to);
-                bool weWereSoleRelayerAndAckFromDest =
-                    (p->hop_start != 0 && p->hop_start == p->hop_limit &&
-                     wasSoleRelayer(ourRelayID, p->decoded.request_id, p->to));
-
-                if (ackRelayerWasOriginalRelayer || weWereSoleRelayerAndAckFromDest) {
-=======
-                // Either relayer of ACK was also a relayer of the packet, or we were the *only* relayer and the ACK came directly
+                // Either relayer of ACK was also a relayer of the packet, or we were the only relayer and the ACK came directly
                 // from the destination
                 bool wasAlreadyRelayer = wasRelayer(p->relay_node, p->decoded.request_id, p->to);
                 bool weWereSoleRelayer = false;
                 bool weWereRelayer = wasRelayer(ourRelayID, p->decoded.request_id, p->to, &weWereSoleRelayer);
                 if ((weWereRelayer && wasAlreadyRelayer) ||
                     (p->hop_start != 0 && p->hop_start == p->hop_limit && weWereSoleRelayer)) {
->>>>>>> 2b60bae6
                     if (origTx->next_hop != p->relay_node) { // Not already set
                         LOG_INFO("Update next hop of 0x%x to 0x%x based on ACK/reply (was relayer %d we were sole %d)", p->from,
                                  p->relay_node, wasAlreadyRelayer, weWereSoleRelayer);
