--- conflicted
+++ resolved
@@ -27,11 +27,7 @@
  */
 class FloodingRouter : public Router
 {
-<<<<<<< HEAD
   private:
-    /* Check if we should rebroadcast this packet, and do so if needed */
-    void perhapsRebroadcast(const meshtastic_MeshPacket *p);
-
     // Telemetry rebroadcast limiter state (60s fixed window)
     uint32_t telemetryWindowStartMs = 0;
     uint16_t telemetryPacketsInWindow = 0;
@@ -61,8 +57,6 @@
     uint32_t opportunistic_scheduled = 0;
     uint32_t opportunistic_canceled = 0;
 
-=======
->>>>>>> 1d5b3438
   public:
     /**
      * Constructor
@@ -133,7 +127,7 @@
     virtual void sniffReceived(const meshtastic_MeshPacket *p, const meshtastic_Routing *c) override;
 
     /* Check if we should rebroadcast this packet, and do so if needed */
-    virtual bool perhapsRebroadcast(const meshtastic_MeshPacket *p) = 0;
+    virtual bool perhapsRebroadcast(const meshtastic_MeshPacket *p);
 
     /* Check if we should handle an upgraded packet (with higher hop_limit)
      * @return true if we handled it (so stop processing)
