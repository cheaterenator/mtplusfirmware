--- conflicted
+++ resolved
@@ -17,10 +17,8 @@
 #include "PortduinoGlue.h"
 #endif
 
-<<<<<<< HEAD
 extern const uint32_t MAX_PORTS;
 extern uint32_t portCounters[];
-=======
 #if !defined(MESHTASTIC_EXCLUDE_PKI)
 
 static const uint8_t LOW_ENTROPY_HASH1[] = {0xf4, 0x7e, 0xcc, 0x17, 0xe6, 0xb4, 0xa3, 0x22, 0xec, 0xee, 0xd9,
@@ -85,7 +83,6 @@
                                              0xFE, 0xD0, 0xD7, 0x9F, 0x92, 0xD6, 0x8F, 0x59, 0xBF, 0xE4};
 static const char LOW_ENTROPY_WARNING[] = "Compromised keys detected, please regenerate.";
 #endif
->>>>>>> 5e921453
 /*
 DeviceState versions used to be defined in the .proto file but really only this function cares.  So changed to a
 #define here.
@@ -188,8 +185,6 @@
     pb_size_t numMeshNodes;
     ExchangeList packetHistoryLog;
     
-
-
     bool keyIsLowEntropy = false;
     bool hasWarned = false;
 
