--- conflicted
+++ resolved
@@ -577,17 +577,12 @@
     }
     DEBUG_MSG("=======================================================================\n");
 
-<<<<<<< HEAD
-
-
-=======
 // We can safely ignore this approach for most (or all) boards because MCU turned off
 // earlier than battery discharged to 2.6V.
 //
 // Unfortanly for now we can't use this killswitch for RAK4630-based boards because they have a bug with
 // battery voltage measurement. Probably it sometimes drops to low values.
 #ifndef RAK4630
->>>>>>> af9d4328
     // Set PMU shutdown voltage at 2.6V to maximize battery utilization
     PMU->setSysPowerDownVoltage(2600);
 #endif
