#include "power.h"
#include "NodeDB.h"
#include "PowerFSM.h"
#include "configuration.h"
#include "main.h"
#include "sleep.h"
#include "utils.h"
#include "buzz/buzz.h"

#ifdef HAS_PMU
#include "XPowersLibInterface.hpp"
#include "XPowersAXP2101.tpp"
#include "XPowersAXP192.tpp"
XPowersLibInterface *PMU = NULL;
#else
// Copy of the base class defined in axp20x.h.
// I'd rather not inlude axp20x.h as it brings Wire dependency.
class HasBatteryLevel
{
  public:
    /**
     * Battery state of charge, from 0 to 100 or -1 for unknown
     */
    virtual int getBatteryPercent() { return -1; }

    /**
     * The raw voltage of the battery or NAN if unknown
     */
    virtual uint16_t getBattVoltage() { return 0; }

    /**
     * return true if there is a battery installed in this unit
     */
    virtual bool isBatteryConnect() { return false; }

    virtual bool isVbusIn() { return false; }
    virtual bool isCharging() { return false; }
};
#endif

bool pmu_irq = false;

Power *power;

using namespace meshtastic;

#ifndef AREF_VOLTAGE
#if defined(ARCH_NRF52)
/*
 * Internal Reference is +/-0.6V, with an adjustable gain of 1/6, 1/5, 1/4,
 * 1/3, 1/2 or 1, meaning 3.6, 3.0, 2.4, 1.8, 1.2 or 0.6V for the ADC levels.
 *
 * External Reference is VDD/4, with an adjustable gain of 1, 2 or 4, meaning
 * VDD/4, VDD/2 or VDD for the ADC levels.
 *
 * Default settings are internal reference with 1/6 gain (GND..3.6V ADC range)
 */
#define AREF_VOLTAGE 3.6
#else
#define AREF_VOLTAGE 3.3
#endif
#endif

/**
 * If this board has a battery level sensor, set this to a valid implementation
 */
static HasBatteryLevel *batteryLevel; // Default to NULL for no battery level sensor

/**
 * A simple battery level sensor that assumes the battery voltage is attached via a voltage-divider to an analog input
 */
class AnalogBatteryLevel : public HasBatteryLevel
{
    /**
     * Battery state of charge, from 0 to 100 or -1 for unknown
     *
     * FIXME - use a lipo lookup table, the current % full is super wrong
     */
    virtual int getBatteryPercent() override
    {
        float v = getBattVoltage();

        if (v < noBatVolt)
            return -1; // If voltage is super low assume no battery installed

#ifdef ARCH_ESP32
        // This does not work on a RAK4631 with battery connected
        if (v > chargingVolt)
            return 0; // While charging we can't report % full on the battery
#endif

        return clamp((int)(100 * (v - emptyVolt) / (fullVolt - emptyVolt)), 0, 100);
    }

    /**
     * The raw voltage of the batteryin millivolts or NAN if unknown
     */
    virtual uint16_t getBattVoltage() override
    {

#ifndef ADC_MULTIPLIER
#define ADC_MULTIPLIER 2.0
#endif

#ifndef BATTERY_SENSE_SAMPLES
#define BATTERY_SENSE_SAMPLES 30
#endif

#ifdef BATTERY_PIN
        // Override variant or default ADC_MULTIPLIER if we have the override pref
        float operativeAdcMultiplier = config.power.adc_multiplier_override > 0
                                           ? config.power.adc_multiplier_override
                                           : ADC_MULTIPLIER;
        // Do not call analogRead() often.
        const uint32_t min_read_interval = 5000;
        if (millis() - last_read_time_ms > min_read_interval) {
            last_read_time_ms = millis();

//Set the number of samples, it has an effect of increasing sensitivity, especially in complex electromagnetic environment.
            uint32_t raw = 0;
            for(uint32_t i=0; i<BATTERY_SENSE_SAMPLES; i++){
                raw += analogRead(BATTERY_PIN);
            }
            raw = raw/BATTERY_SENSE_SAMPLES;

            float scaled;
#ifndef VBAT_RAW_TO_SCALED
            scaled = 1000.0 * operativeAdcMultiplier * (AREF_VOLTAGE / 1024.0) * raw;
#else
            scaled = VBAT_RAW_TO_SCALED(raw); // defined in variant.h
#endif
            // LOG_DEBUG("battery gpio %d raw val=%u scaled=%u\n", BATTERY_PIN, raw, (uint32_t)(scaled));
            last_read_value = scaled;
            return scaled;
        } else {
            return last_read_value;
        }
#else
        return 0;
#endif
    }

    /**
     * return true if there is a battery installed in this unit
     */
    virtual bool isBatteryConnect() override { return getBatteryPercent() != -1; }

    /// If we see a battery voltage higher than physics allows - assume charger is pumping
    /// in power
    virtual bool isVbusIn() override { return getBattVoltage() > chargingVolt; }

    /// Assume charging if we have a battery and external power is connected.
    /// we can't be smart enough to say 'full'?
    virtual bool isCharging() override { return isBatteryConnect() && isVbusIn(); }

  private:
    /// If we see a battery voltage higher than physics allows - assume charger is pumping
    /// in power

#ifndef BAT_FULLVOLT
#define BAT_FULLVOLT 4200
#endif 
#ifndef BAT_EMPTYVOLT
#define BAT_EMPTYVOLT 3270
#endif 
#ifndef BAT_CHARGINGVOLT
#define BAT_CHARGINGVOLT 4210
#endif 
#ifndef BAT_NOBATVOLT
#define BAT_NOBATVOLT 2230
#endif 

    /// For heltecs with no battery connected, the measured voltage is 2204, so raising to 2230 from 2100
    const float fullVolt = BAT_FULLVOLT, emptyVolt = BAT_EMPTYVOLT, chargingVolt = BAT_CHARGINGVOLT, noBatVolt = BAT_NOBATVOLT;
    float last_read_value = 0.0;
    uint32_t last_read_time_ms = 0;
};

AnalogBatteryLevel analogLevel;

Power::Power() : OSThread("Power")
{
    statusHandler = {};
    low_voltage_counter = 0;
#ifdef DEBUG_HEAP
    lastheap = ESP.getFreeHeap();
#endif
}

bool Power::analogInit()
{
#ifdef BATTERY_PIN
    LOG_DEBUG("Using analog input %d for battery level\n", BATTERY_PIN);

    // disable any internal pullups
    pinMode(BATTERY_PIN, INPUT);

#ifdef ARCH_ESP32
    // ESP32 needs special analog stuff
    adcAttachPin(BATTERY_PIN);
#endif
#ifdef ARCH_NRF52
#ifdef VBAT_AR_INTERNAL
    analogReference(VBAT_AR_INTERNAL);
#else
    analogReference(AR_INTERNAL); // 3.6V
#endif
#endif

#ifndef BATTERY_SENSE_RESOLUTION_BITS
#define BATTERY_SENSE_RESOLUTION_BITS 10
#endif

    // adcStart(BATTERY_PIN);
    analogReadResolution(BATTERY_SENSE_RESOLUTION_BITS); // Default of 12 is not very linear. Recommended to use 10 or 11
                                                         // depending on needed resolution.
    batteryLevel = &analogLevel;
    return true;
#else
    return false;
#endif
}

bool Power::setup()
{
    bool found = axpChipInit();

    if (!found) {
        found = analogInit();
    }
    enabled = found;
    low_voltage_counter = 0;

    return found;
}

void Power::shutdown()
{
    screen->setOn(false);
#if defined(USE_EINK) && defined(PIN_EINK_EN)
    digitalWrite(PIN_EINK_EN, LOW); //power off backlight first
#endif

#ifdef HAS_PMU
    LOG_INFO("Shutting down\n");
    if(PMU) {
        PMU->setChargingLedMode(XPOWERS_CHG_LED_OFF);
        PMU->shutdown();
    }
#elif defined(ARCH_NRF52)
    playBeep();
    ledOff(PIN_LED1);
    ledOff(PIN_LED2);
    doDeepSleep(DELAY_FOREVER);
#endif
}

/// Reads power status to powerStatus singleton.
//
// TODO(girts): move this and other axp stuff to power.h/power.cpp.
void Power::readPowerStatus()
{
    if (batteryLevel) {
        bool hasBattery = batteryLevel->isBatteryConnect();
        int batteryVoltageMv = 0;
        int8_t batteryChargePercent = 0;
        if (hasBattery) {
            batteryVoltageMv = batteryLevel->getBattVoltage();
            // If the AXP192 returns a valid battery percentage, use it
            if (batteryLevel->getBatteryPercent() >= 0) {
                batteryChargePercent = batteryLevel->getBatteryPercent();
            } else {
                // If the AXP192 returns a percentage less than 0, the feature is either not supported or there is an error
                // In that case, we compute an estimate of the charge percent based on maximum and minimum voltages defined in
                // power.h
                batteryChargePercent =
                    clamp((int)(((batteryVoltageMv - BAT_MILLIVOLTS_EMPTY) * 1e2) / (BAT_MILLIVOLTS_FULL - BAT_MILLIVOLTS_EMPTY)),
                          0, 100);
            }
        }

        // Notify any status instances that are observing us
        const PowerStatus powerStatus2 =
            PowerStatus(hasBattery ? OptTrue : OptFalse, batteryLevel->isVbusIn() ? OptTrue : OptFalse,
                        batteryLevel->isCharging() ? OptTrue : OptFalse, batteryVoltageMv, batteryChargePercent);
        LOG_DEBUG("Battery: usbPower=%d, isCharging=%d, batMv=%d, batPct=%d\n", powerStatus2.getHasUSB(),
                  powerStatus2.getIsCharging(), powerStatus2.getBatteryVoltageMv(), powerStatus2.getBatteryChargePercent());
        newStatus.notifyObservers(&powerStatus2);
#ifdef DEBUG_HEAP
<<<<<<< HEAD
        if (lastheap != ESP.getFreeHeap()) {
            DEBUG_MSG("Threads running:");
            int running = 0;
            for(int i = 0; i < MAX_THREADS; i++){
                auto thread = concurrency::mainController.get(i);
                if((thread != nullptr) && (thread->enabled)) {
                    DEBUG_MSG(" %s", thread->ThreadName.c_str());
                    running++;
                }
            }
            DEBUG_MSG("\n");
            DEBUG_MSG("Heap status: %d/%d bytes free (%d), running %d/%d threads\n", ESP.getFreeHeap(), ESP.getHeapSize(), ESP.getFreeHeap() - lastheap, running, concurrency::mainController.size(false));
=======
        if (lastheap != ESP.getFreeHeap()){
            LOG_DEBUG("Heap status: %d/%d bytes free (%d), running %d threads\n", ESP.getFreeHeap(), ESP.getHeapSize(), ESP.getFreeHeap() - lastheap , concurrency::mainController.size(false));
>>>>>>> 74e6eb34
            lastheap = ESP.getFreeHeap();
        }
#endif

// If we have a battery at all and it is less than 10% full, force deep sleep if we have more than 3 low readings in a row
// Supect fluctuating voltage on the RAK4631 to force it to deep sleep even if battery is at 85% after only a few days
#ifdef ARCH_NRF52
        if (powerStatus2.getHasBattery() && !powerStatus2.getHasUSB()) {
            if (batteryLevel->getBattVoltage() < MIN_BAT_MILLIVOLTS) {
                low_voltage_counter++;
                LOG_DEBUG("Warning RAK4631 Low voltage counter: %d/10\n", low_voltage_counter);
                if (low_voltage_counter > 10) {
                    // We can't trigger deep sleep on NRF52, it's freezing the board
                    //powerFSM.trigger(EVENT_LOW_BATTERY);
                    LOG_DEBUG("Low voltage detected, but not triggering deep sleep\n");
                }
            } else {
                low_voltage_counter = 0;
            }
        }
#else
        // If we have a battery at all and it is less than 10% full, force deep sleep
        if (powerStatus2.getHasBattery() && !powerStatus2.getHasUSB() && batteryLevel->getBattVoltage() < MIN_BAT_MILLIVOLTS)
            powerFSM.trigger(EVENT_LOW_BATTERY);
#endif
    } else {
        // No power sensing on this board - tell everyone else we have no idea what is happening
        const PowerStatus powerStatus3 = PowerStatus(OptUnknown, OptUnknown, OptUnknown, -1, -1);
        newStatus.notifyObservers(&powerStatus3);
    }
}

int32_t Power::runOnce()
{
    readPowerStatus();

#ifdef HAS_PMU
    // WE no longer use the IRQ line to wake the CPU (due to false wakes from sleep), but we do poll
    // the IRQ status by reading the registers over I2C
    if(PMU) {

        PMU->getIrqStatus();

        if(PMU->isVbusRemoveIrq()){
            LOG_INFO("USB unplugged\n");
            powerFSM.trigger(EVENT_POWER_DISCONNECTED);
        }

        if (PMU->isVbusInsertIrq()) {
            LOG_INFO("USB plugged In\n");
            powerFSM.trigger(EVENT_POWER_CONNECTED);
        }

        /*
        Other things we could check if we cared...

        if (PMU->isBatChagerStartIrq()) {
            LOG_DEBUG("Battery start charging\n");
        }
        if (PMU->isBatChagerDoneIrq()) {
            LOG_DEBUG("Battery fully charged\n");
        }
        if (PMU->isBatInsertIrq()) {
            LOG_DEBUG("Battery inserted\n");
        }
        if (PMU->isBatRemoveIrq()) {
            LOG_DEBUG("Battery removed\n");
        }
        */
        if (PMU->isPekeyLongPressIrq()) {
            LOG_DEBUG("PEK long button press\n");
            screen->setOn(false);
        }

        PMU->clearIrqStatus();
    }
#endif
    // Only read once every 20 seconds once the power status for the app has been initialized
    return (statusHandler && statusHandler->isInitialized()) ? (1000 * 20) : RUN_SAME;
}

/**
 * Init the power manager chip
 *
 * axp192 power
    DCDC1 0.7-3.5V @ 1200mA max -> OLED // If you turn this off you'll lose comms to the axp192 because the OLED and the axp192
 share the same i2c bus, instead use ssd1306 sleep mode DCDC2 -> unused DCDC3 0.7-3.5V @ 700mA max -> ESP32 (keep this on!) LDO1
 30mA -> charges GPS backup battery // charges the tiny J13 battery by the GPS to power the GPS ram (for a couple of days), can
 not be turned off LDO2 200mA -> LORA LDO3 200mA -> GPS
 * 
 */
bool Power::axpChipInit()
{

#ifdef HAS_PMU

        TwoWire * w = NULL;

    // Use macro to distinguish which wire is used by PMU
#ifdef PMU_USE_WIRE1
        w = &Wire1;
#else
        w = &Wire;
#endif

    /**
     * It is not necessary to specify the wire pin, 
     * just input the wire, because the wire has been initialized in main.cpp
     */
    if (!PMU) {
        PMU = new XPowersAXP2101(*w);
        if (!PMU->init()) {
            LOG_WARN("Failed to find AXP2101 power management\n");
            delete PMU;
            PMU = NULL;
        } else {
            LOG_INFO("AXP2101 PMU init succeeded, using AXP2101 PMU\n");
        }
    }

    if (!PMU) {
        PMU = new XPowersAXP192(*w);
        if (!PMU->init()) {
            LOG_WARN("Failed to find AXP192 power management\n");
            delete PMU;
            PMU = NULL;
        } else {
            LOG_INFO("AXP192 PMU init succeeded, using AXP192 PMU\n");
        }
    }

    if (!PMU) {
                /*
        * In XPowersLib, if the XPowersAXPxxx object is released, Wire.end() will be called at the same time. 
        * In order not to affect other devices, if the initialization of the PMU fails, Wire needs to be re-initialized once, 
        * if there are multiple devices sharing the bus.
        * * */
#ifndef PMU_USE_WIRE1
        w->begin(I2C_SDA, I2C_SCL);
#endif
        return false;
    }

    batteryLevel = PMU;

    if (PMU->getChipModel() == XPOWERS_AXP192) {
        
        // lora radio power channel
        PMU->setPowerChannelVoltage(XPOWERS_LDO2, 3300);
        PMU->enablePowerOutput(XPOWERS_LDO2);


        // oled module power channel,
        // disable it will cause abnormal communication between boot and AXP power supply, 
        // do not turn it off
        PMU->setPowerChannelVoltage(XPOWERS_DCDC1, 3300);
        // enable oled power
        PMU->enablePowerOutput(XPOWERS_DCDC1);


        // gnss module power channel -  now turned on in setGpsPower
        PMU->setPowerChannelVoltage(XPOWERS_LDO3, 3300);
        // PMU->enablePowerOutput(XPOWERS_LDO3);


        //protected oled power source
        PMU->setProtectedChannel(XPOWERS_DCDC1);
        //protected esp32 power source
        PMU->setProtectedChannel(XPOWERS_DCDC3);

        //disable not use channel
        PMU->disablePowerOutput(XPOWERS_DCDC2);

        //disable all axp chip interrupt
        PMU->disableIRQ(XPOWERS_AXP192_ALL_IRQ);

        // Set constant current charging current
        PMU->setChargerConstantCurr(XPOWERS_AXP192_CHG_CUR_450MA);

        //Set up the charging voltage
        PMU->setChargeTargetVoltage(XPOWERS_AXP192_CHG_VOL_4V2);

    } else if (PMU->getChipModel() == XPOWERS_AXP2101) {

        // t-beam s3 core 

        /**
         * gnss module power channel 
         * The default ALDO4 is off, you need to turn on the GNSS power first, otherwise it will be invalid during initialization
         */
        PMU->setPowerChannelVoltage(XPOWERS_ALDO4, 3300);
        PMU->enablePowerOutput(XPOWERS_ALDO4);

        // lora radio power channel
        PMU->setPowerChannelVoltage(XPOWERS_ALDO3, 3300);
        PMU->enablePowerOutput(XPOWERS_ALDO3);

        // m.2 interface 
        PMU->setPowerChannelVoltage(XPOWERS_DCDC3, 3300);
        PMU->enablePowerOutput(XPOWERS_DCDC3);

        /**
        * ALDO2 cannot be turned off. 
        * It is a necessary condition for sensor communication. 
        * It must be turned on to properly access the sensor and screen
        * It is also responsible for the power supply of PCF8563
        */
        PMU->setPowerChannelVoltage(XPOWERS_ALDO2, 3300);
        PMU->enablePowerOutput(XPOWERS_ALDO2);

        // 6-axis , magnetometer ,bme280 , oled screen power channel 
        PMU->setPowerChannelVoltage(XPOWERS_ALDO1, 3300);
        PMU->enablePowerOutput(XPOWERS_ALDO1);

        // sdcard power channle 
        PMU->setPowerChannelVoltage(XPOWERS_BLDO1, 3300);
        PMU->enablePowerOutput(XPOWERS_BLDO1);
        
        // PMU->setPowerChannelVoltage(XPOWERS_DCDC4, 3300);
        // PMU->enablePowerOutput(XPOWERS_DCDC4);

        //not use channel
        PMU->disablePowerOutput(XPOWERS_DCDC2); //not elicited
        PMU->disablePowerOutput(XPOWERS_DCDC5); //not elicited
        PMU->disablePowerOutput(XPOWERS_DLDO1); //Invalid power channel, it does not exist
        PMU->disablePowerOutput(XPOWERS_DLDO2); //Invalid power channel, it does not exist
        PMU->disablePowerOutput(XPOWERS_VBACKUP);

        //disable all axp chip interrupt
        PMU->disableIRQ(XPOWERS_AXP2101_ALL_IRQ);

        //Set the constant current charging current of AXP2101, temporarily use 500mA by default
        PMU->setChargerConstantCurr(XPOWERS_AXP2101_CHG_CUR_500MA);

        //Set up the charging voltage
        PMU->setChargeTargetVoltage(XPOWERS_AXP2101_CHG_VOL_4V2);
    }
    

    PMU->clearIrqStatus();

    // TBeam1.1 /T-Beam S3-Core has no external TS detection, 
    // it needs to be disabled, otherwise it will cause abnormal charging
    PMU->disableTSPinMeasure();

    // PMU->enableSystemVoltageMeasure();
    PMU->enableVbusVoltageMeasure();
    PMU->enableBattVoltageMeasure();

    LOG_DEBUG("=======================================================================\n");
    if (PMU->isChannelAvailable(XPOWERS_DCDC1)) {
        LOG_DEBUG("DC1  : %s   Voltage:%u mV \n",  PMU->isPowerChannelEnable(XPOWERS_DCDC1)  ? "+" : "-",  PMU->getPowerChannelVoltage(XPOWERS_DCDC1));
    }
    if (PMU->isChannelAvailable(XPOWERS_DCDC2)) {
        LOG_DEBUG("DC2  : %s   Voltage:%u mV \n",  PMU->isPowerChannelEnable(XPOWERS_DCDC2)  ? "+" : "-",  PMU->getPowerChannelVoltage(XPOWERS_DCDC2));
    }
    if (PMU->isChannelAvailable(XPOWERS_DCDC3)) {
        LOG_DEBUG("DC3  : %s   Voltage:%u mV \n",  PMU->isPowerChannelEnable(XPOWERS_DCDC3)  ? "+" : "-",  PMU->getPowerChannelVoltage(XPOWERS_DCDC3));
    }
    if (PMU->isChannelAvailable(XPOWERS_DCDC4)) {
        LOG_DEBUG("DC4  : %s   Voltage:%u mV \n",  PMU->isPowerChannelEnable(XPOWERS_DCDC4)  ? "+" : "-",  PMU->getPowerChannelVoltage(XPOWERS_DCDC4));
    }
    if (PMU->isChannelAvailable(XPOWERS_LDO2)) {
        LOG_DEBUG("LDO2 : %s   Voltage:%u mV \n",  PMU->isPowerChannelEnable(XPOWERS_LDO2)   ? "+" : "-",  PMU->getPowerChannelVoltage(XPOWERS_LDO2));
    }
    if (PMU->isChannelAvailable(XPOWERS_LDO3)) {
        LOG_DEBUG("LDO3 : %s   Voltage:%u mV \n",  PMU->isPowerChannelEnable(XPOWERS_LDO3)   ? "+" : "-",  PMU->getPowerChannelVoltage(XPOWERS_LDO3));
    }
    if (PMU->isChannelAvailable(XPOWERS_ALDO1)) {
        LOG_DEBUG("ALDO1: %s   Voltage:%u mV \n",  PMU->isPowerChannelEnable(XPOWERS_ALDO1)  ? "+" : "-",  PMU->getPowerChannelVoltage(XPOWERS_ALDO1));
    }
    if (PMU->isChannelAvailable(XPOWERS_ALDO2)) {
        LOG_DEBUG("ALDO2: %s   Voltage:%u mV \n",  PMU->isPowerChannelEnable(XPOWERS_ALDO2)  ? "+" : "-",  PMU->getPowerChannelVoltage(XPOWERS_ALDO2));
    }
    if (PMU->isChannelAvailable(XPOWERS_ALDO3)) {
        LOG_DEBUG("ALDO3: %s   Voltage:%u mV \n",  PMU->isPowerChannelEnable(XPOWERS_ALDO3)  ? "+" : "-",  PMU->getPowerChannelVoltage(XPOWERS_ALDO3));
    }
    if (PMU->isChannelAvailable(XPOWERS_ALDO4)) {
        LOG_DEBUG("ALDO4: %s   Voltage:%u mV \n",  PMU->isPowerChannelEnable(XPOWERS_ALDO4)  ? "+" : "-",  PMU->getPowerChannelVoltage(XPOWERS_ALDO4));
    }
    if (PMU->isChannelAvailable(XPOWERS_BLDO1)) {
        LOG_DEBUG("BLDO1: %s   Voltage:%u mV \n",  PMU->isPowerChannelEnable(XPOWERS_BLDO1)  ? "+" : "-",  PMU->getPowerChannelVoltage(XPOWERS_BLDO1));
    }
    if (PMU->isChannelAvailable(XPOWERS_BLDO2)) {
        LOG_DEBUG("BLDO2: %s   Voltage:%u mV \n",  PMU->isPowerChannelEnable(XPOWERS_BLDO2)  ? "+" : "-",  PMU->getPowerChannelVoltage(XPOWERS_BLDO2));
    }
    LOG_DEBUG("=======================================================================\n");

// We can safely ignore this approach for most (or all) boards because MCU turned off
// earlier than battery discharged to 2.6V.
//
// Unfortanly for now we can't use this killswitch for RAK4630-based boards because they have a bug with
// battery voltage measurement. Probably it sometimes drops to low values.
#ifndef RAK4630
    // Set PMU shutdown voltage at 2.6V to maximize battery utilization
    PMU->setSysPowerDownVoltage(2600);
#endif


#ifdef PMU_IRQ
        uint64_t pmuIrqMask = 0;

        if (PMU->getChipModel() == XPOWERS_AXP192) {
            pmuIrqMask = XPOWERS_AXP192_VBUS_INSERT_IRQ | XPOWERS_AXP192_BAT_INSERT_IRQ | XPOWERS_AXP192_PKEY_SHORT_IRQ;
        } else if (PMU->getChipModel() == XPOWERS_AXP2101) {
            pmuIrqMask = XPOWERS_AXP2101_VBUS_INSERT_IRQ | XPOWERS_AXP2101_BAT_INSERT_IRQ | XPOWERS_AXP2101_PKEY_SHORT_IRQ;
        }

        pinMode(PMU_IRQ, INPUT);
        attachInterrupt(
            PMU_IRQ, [] { pmu_irq = true; }, FALLING);

        // we do not look for AXPXXX_CHARGING_FINISHED_IRQ & AXPXXX_CHARGING_IRQ because it occurs repeatedly while there is
        // no battery also it could cause inadvertent waking from light sleep just because the battery filled
        // we don't look for AXPXXX_BATT_REMOVED_IRQ because it occurs repeatedly while no battery installed
        // we don't look at AXPXXX_VBUS_REMOVED_IRQ because we don't have anything hooked to vbus
        PMU->enableIRQ(pmuIrqMask);

        PMU->clearIrqStatus();
#endif /*PMU_IRQ*/

            readPowerStatus();

    pmu_found = true;

    return pmu_found;

#else
    return false;
#endif
}<|MERGE_RESOLUTION|>--- conflicted
+++ resolved
@@ -287,23 +287,18 @@
                   powerStatus2.getIsCharging(), powerStatus2.getBatteryVoltageMv(), powerStatus2.getBatteryChargePercent());
         newStatus.notifyObservers(&powerStatus2);
 #ifdef DEBUG_HEAP
-<<<<<<< HEAD
         if (lastheap != ESP.getFreeHeap()) {
-            DEBUG_MSG("Threads running:");
+            LOG_DEBUG("Threads running:");
             int running = 0;
             for(int i = 0; i < MAX_THREADS; i++){
                 auto thread = concurrency::mainController.get(i);
                 if((thread != nullptr) && (thread->enabled)) {
-                    DEBUG_MSG(" %s", thread->ThreadName.c_str());
+                    LOG_DEBUG(" %s", thread->ThreadName.c_str());
                     running++;
                 }
             }
-            DEBUG_MSG("\n");
-            DEBUG_MSG("Heap status: %d/%d bytes free (%d), running %d/%d threads\n", ESP.getFreeHeap(), ESP.getHeapSize(), ESP.getFreeHeap() - lastheap, running, concurrency::mainController.size(false));
-=======
-        if (lastheap != ESP.getFreeHeap()){
-            LOG_DEBUG("Heap status: %d/%d bytes free (%d), running %d threads\n", ESP.getFreeHeap(), ESP.getHeapSize(), ESP.getFreeHeap() - lastheap , concurrency::mainController.size(false));
->>>>>>> 74e6eb34
+            LOG_DEBUG("\n");
+            LOG_DEBUG("Heap status: %d/%d bytes free (%d), running %d/%d threads\n", ESP.getFreeHeap(), ESP.getHeapSize(), ESP.getFreeHeap() - lastheap, running, concurrency::mainController.size(false));
             lastheap = ESP.getFreeHeap();
         }
 #endif
