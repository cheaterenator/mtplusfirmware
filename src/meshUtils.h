--- conflicted
+++ resolved
@@ -14,11 +14,7 @@
 char *strnstr(const char *s, const char *find, size_t slen);
 #endif
 
-<<<<<<< HEAD
-void printBytes(const char *label, const uint8_t *p, size_t numbytes);
-=======
 void printBytes(const char *label, const uint8_t *p, size_t numbytes);
 
 // is the memory region filled with a single character?
-bool memfll(const uint8_t *mem, uint8_t find, size_t numbytes);
->>>>>>> 8ef72a5c
+bool memfll(const uint8_t *mem, uint8_t find, size_t numbytes);