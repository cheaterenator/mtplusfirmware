--- conflicted
+++ resolved
@@ -542,7 +542,6 @@
         }
 
         // check for the lowest bit of the data bitfield set false, and the use of one of the default keys.
-<<<<<<< HEAD
         // if (mp_decoded.from != nodeDB->getNodeNum() && mp_decoded.decoded.has_bitfield &&
         //     !(mp_decoded.decoded.bitfield & BITFIELD_OK_TO_MQTT_MASK) &&
         //     (ch.settings.psk.size < 2 || (ch.settings.psk.size == 16 && memcmp(ch.settings.psk.bytes, defaultpsk, 16)) ||
@@ -550,15 +549,6 @@
         //     LOG_INFO("MQTT onSend - Not forwarding packet due to DontMqttMeBro flag\n");
         //     return;
         // }
-=======
-        if (!isFromUs(&mp_decoded) && mp_decoded.decoded.has_bitfield &&
-            !(mp_decoded.decoded.bitfield & BITFIELD_OK_TO_MQTT_MASK) &&
-            (ch.settings.psk.size < 2 || (ch.settings.psk.size == 16 && memcmp(ch.settings.psk.bytes, defaultpsk, 16)) ||
-             (ch.settings.psk.size == 32 && memcmp(ch.settings.psk.bytes, eventpsk, 32)))) {
-            LOG_INFO("MQTT onSend - Not forwarding packet due to DontMqttMeBro flag\n");
-            return;
-        }
->>>>>>> a6f96cb9
 
         if (strcmp(moduleConfig.mqtt.address, default_mqtt_address) == 0 &&
             (mp_decoded.decoded.portnum == meshtastic_PortNum_RANGE_TEST_APP ||
