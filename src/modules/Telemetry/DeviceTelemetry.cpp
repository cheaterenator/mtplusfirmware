--- conflicted
+++ resolved
@@ -135,11 +135,7 @@
         telemetry.variant.local_stats.num_tx_relay_canceled = router->txRelayCanceled;
     }
 
-<<<<<<< HEAD
     LOG_INFO("(Sending local stats over mesh): uptime=%i, channel_utilization=%f, air_util_tx=%f, num_online_nodes=%i, num_total_nodes=%i",
-=======
-    LOG_INFO("Sending local stats: uptime=%i, channel_utilization=%f, air_util_tx=%f, num_online_nodes=%i, num_total_nodes=%i",
->>>>>>> f769c50f
              telemetry.variant.local_stats.uptime_seconds, telemetry.variant.local_stats.channel_utilization,
              telemetry.variant.local_stats.air_util_tx, telemetry.variant.local_stats.num_online_nodes,
              telemetry.variant.local_stats.num_total_nodes);
