--- conflicted
+++ resolved
@@ -275,15 +275,12 @@
 bool DeviceTelemetryModule::sendTelemetry(NodeNum dest, bool phoneOnly)
 {
     meshtastic_Telemetry telemetry = getDeviceTelemetry();
-<<<<<<< HEAD
-=======
     LOG_INFO("Send: air_util_tx=%f, channel_utilization=%f, battery_level=%i, voltage=%f, uptime=%i",
              telemetry.variant.device_metrics.air_util_tx, telemetry.variant.device_metrics.channel_utilization,
              telemetry.variant.device_metrics.battery_level, telemetry.variant.device_metrics.voltage,
              telemetry.variant.device_metrics.uptime_seconds);
 
     DEBUG_HEAP_BEFORE;
->>>>>>> e17c50bb
     meshtastic_MeshPacket *p = allocDataProtobuf(telemetry);
     DEBUG_HEAP_AFTER("DeviceTelemetryModule::sendTelemetry", p);
 
