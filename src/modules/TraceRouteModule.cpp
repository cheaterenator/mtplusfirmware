--- conflicted
+++ resolved
@@ -223,7 +223,6 @@
     if (target == NODENUM_BROADCAST)
         return;
 
-<<<<<<< HEAD
     // fw+: Skip if DV-ETX already has a high-confidence route (let DV-ETX take priority)
     // This is a fallback learning mechanism; DV-ETX learning from traceroute is more sophisticated
     if (router && router->hasRouteConfidence(target, 2)) {
@@ -234,11 +233,6 @@
     meshtastic_NodeInfoLite *node = nodeDB->getMeshNode(target);
     if (node && node->next_hop != nextHopByte) {
         LOG_INFO("Updating legacy next-hop for 0x%08x to 0x%02x based on traceroute", target, nextHopByte);
-=======
-    meshtastic_NodeInfoLite *node = nodeDB->getMeshNode(target);
-    if (node && node->next_hop != nextHopByte) {
-        LOG_INFO("Updating next-hop for 0x%08x to 0x%02x based on traceroute", target, nextHopByte);
->>>>>>> dd51de85
         node->next_hop = nextHopByte;
     }
 }
