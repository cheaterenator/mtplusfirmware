#pragma once
#include "ProtobufModule.h"

/**
 * A module that traces the route to a certain destination node
 */
class TraceRouteModule : public ProtobufModule<meshtastic_RouteDiscovery>
{
  public:
    TraceRouteModule();

<<<<<<< HEAD
    // Let FloodingRouter/NextHopRouter call updateRoute upon rebroadcasting a TraceRoute request
    friend class FloodingRouter;
    friend class NextHopRouter;

=======
>>>>>>> 44aa2480
  protected:
    bool handleReceivedProtobuf(const meshtastic_MeshPacket &mp, meshtastic_RouteDiscovery *r) override;

    virtual meshtastic_MeshPacket *allocReply() override;

    /* Called before rebroadcasting a RouteDiscovery payload in order to update
       the route array containing the IDs of nodes this packet went through */
    void alterReceivedProtobuf(meshtastic_MeshPacket &p, meshtastic_RouteDiscovery *r) override;

  private:
    // Call to add your ID to the route array of a RouteDiscovery message
    void appendMyID(meshtastic_RouteDiscovery *r);

    /* Call to print the route array of a RouteDiscovery message.
       Set origin to where the request came from.
       Set dest to the ID of its destination, or NODENUM_BROADCAST if it has not yet arrived there. */
    void printRoute(meshtastic_RouteDiscovery *r, uint32_t origin, uint32_t dest);
};

extern TraceRouteModule *traceRouteModule;<|MERGE_RESOLUTION|>--- conflicted
+++ resolved
@@ -9,13 +9,6 @@
   public:
     TraceRouteModule();
 
-<<<<<<< HEAD
-    // Let FloodingRouter/NextHopRouter call updateRoute upon rebroadcasting a TraceRoute request
-    friend class FloodingRouter;
-    friend class NextHopRouter;
-
-=======
->>>>>>> 44aa2480
   protected:
     bool handleReceivedProtobuf(const meshtastic_MeshPacket &mp, meshtastic_RouteDiscovery *r) override;
 
