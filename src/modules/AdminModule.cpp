#include "AdminModule.h"
#include "Channels.h"
#include "MeshService.h"
#include "NodeDB.h"
#include "PowerFSM.h"
#include "RTC.h"
#include "SPILock.h"
#include "input/InputBroker.h"
#include "meshUtils.h"
#include <FSCommon.h>
#include <ctype.h> // for better whitespace handling
#if defined(ARCH_ESP32) && !MESHTASTIC_EXCLUDE_BLUETOOTH
#include "BleOta.h"
#endif
#if defined(ARCH_ESP32) && !MESHTASTIC_EXCLUDE_WIFI
#include "WiFiOTA.h"
#endif
#include "Router.h"
#include "configuration.h"
#include "main.h"
#ifdef ARCH_NRF52
#include "main.h"
#endif
#ifdef ARCH_PORTDUINO
#include "unistd.h"
#endif

#include "Default.h"
#include "TypeConversions.h"

#if !MESHTASTIC_EXCLUDE_MQTT
#include "mqtt/MQTT.h"
#endif

#if !MESHTASTIC_EXCLUDE_GPS
#include "GPS.h"
#endif

#if MESHTASTIC_EXCLUDE_GPS
#include "modules/PositionModule.h"
#endif

#if !defined(ARCH_STM32WL) && !MESHTASTIC_EXCLUDE_I2C
#include "motion/AccelerometerThread.h"
#endif
#if (defined(ARCH_ESP32) || defined(ARCH_NRF52) || defined(ARCH_RP2040)) && !defined(CONFIG_IDF_TARGET_ESP32S2) &&               \
    !defined(CONFIG_IDF_TARGET_ESP32C3)
#include "SerialModule.h"
#endif

#include "modules/NodeMod.h"

AdminModule *adminModule;
bool hasOpenEditTransaction;

/// A special reserved string to indicate strings we can not share with external nodes.  We will use this 'reserved' word instead.
/// Also, to make setting work correctly, if someone tries to set a string to this reserved value we assume they don't really want
/// a change.
static const char *secretReserved = "sekrit";

/// If buf is the reserved secret word, replace the buffer with currentVal
static void writeSecret(char *buf, size_t bufsz, const char *currentVal)
{
    if (strcmp(buf, secretReserved) == 0) {
        strncpy(buf, currentVal, bufsz);
    }
}

/**
 * @brief Handle received protobuf message
 *
 * @param mp Received MeshPacket
 * @param r Decoded AdminMessage
 * @return bool
 */
bool AdminModule::handleReceivedProtobuf(const meshtastic_MeshPacket &mp, meshtastic_AdminMessage *r)
{
    // if handled == false, then let others look at this message also if they want
    bool handled = false;
    assert(r);
    bool fromOthers = !isFromUs(&mp);
    if (mp.which_payload_variant != meshtastic_MeshPacket_decoded_tag) {
        return handled;
    }
    meshtastic_Channel *ch = &channels.getByIndex(mp.channel);
    // Could tighten this up further by tracking the last public_key we went an AdminMessage request to
    // and only allowing responses from that remote.
    if (messageIsResponse(r)) {
        LOG_DEBUG("Allow admin response message");
    } else if (mp.from == 0) {
        // allow mixed-managed mode
        // if (config.security.is_managed) {
        //     LOG_INFO("Ignoring local admin payload because is_managed.");
        //     return handled;
        // }
    } else if (strcasecmp(ch->settings.name, Channels::adminChannel) == 0) {
        if (!config.security.admin_channel_enabled) {
            LOG_INFO("Ignore admin channel, legacy admin is disabled");
            myReply = allocErrorResponse(meshtastic_Routing_Error_NOT_AUTHORIZED, &mp);
            return handled;
        }
    } else if (mp.pki_encrypted) {
        if ((config.security.admin_key[0].size == 32 &&
             memcmp(mp.public_key.bytes, config.security.admin_key[0].bytes, 32) == 0) ||
            (config.security.admin_key[1].size == 32 &&
             memcmp(mp.public_key.bytes, config.security.admin_key[1].bytes, 32) == 0) ||
            (config.security.admin_key[2].size == 32 &&
             memcmp(mp.public_key.bytes, config.security.admin_key[2].bytes, 32) == 0)) {
            LOG_INFO("PKC admin payload with authorized sender key");
        } else {
            myReply = allocErrorResponse(meshtastic_Routing_Error_ADMIN_PUBLIC_KEY_UNAUTHORIZED, &mp);
            LOG_INFO("Received PKC admin payload, but the sender public key does not match the admin authorized key!");
            return handled;
        }
    } else {
        LOG_INFO("Ignore unauthorized admin payload %i", r->which_payload_variant);
        myReply = allocErrorResponse(meshtastic_Routing_Error_NOT_AUTHORIZED, &mp);
        return handled;
    }

    LOG_INFO("Handle admin payload %i", r->which_payload_variant);

    // all of the get and set messages, including those for other modules, flow through here first.
    // any message that changes state, we want to check the passkey for
    if (mp.from != 0 && !messageIsRequest(r) && !messageIsResponse(r)) {
        if (!checkPassKey(r)) {
            LOG_WARN("Admin message without session_key!");
            myReply = allocErrorResponse(meshtastic_Routing_Error_ADMIN_BAD_SESSION_KEY, &mp);
            router->packetErrorCounters[static_cast<uint32_t>(meshtastic_Routing_Error_ADMIN_BAD_SESSION_KEY)]++;
            return handled;
        }
    }
    switch (r->which_payload_variant) {

    /**
     * Getters
     */
    case meshtastic_AdminMessage_get_owner_request_tag:
        LOG_DEBUG("Client got owner");
        handleGetOwner(mp);
        break;

    case meshtastic_AdminMessage_get_config_request_tag:
        LOG_DEBUG("Client got config");
        handleGetConfig(mp, r->get_config_request);
        break;

    case meshtastic_AdminMessage_get_module_config_request_tag:
        LOG_DEBUG("Client got module config");
        handleGetModuleConfig(mp, r->get_module_config_request);
        break;

    case meshtastic_AdminMessage_get_channel_request_tag: {
        uint32_t i = r->get_channel_request - 1;
        LOG_DEBUG("Client got channel %u", i);
        if (i >= MAX_NUM_CHANNELS)
            myReply = allocErrorResponse(meshtastic_Routing_Error_BAD_REQUEST, &mp);
        else
            handleGetChannel(mp, i);
        break;
    }

    /**
     * Setters
     */
    case meshtastic_AdminMessage_set_owner_tag:
        LOG_DEBUG("Client set owner");
        // Validate names
        if (*r->set_owner.long_name) {
            const char *start = r->set_owner.long_name;
            // Skip all whitespace (space, tab, newline, etc)
            while (*start && isspace((unsigned char)*start))
                start++;
            if (*start == '\0') {
                LOG_WARN("Rejected long_name: must contain at least 1 non-whitespace character");
                myReply = allocErrorResponse(meshtastic_Routing_Error_BAD_REQUEST, &mp);
                break;
            }
        }
        if (*r->set_owner.short_name) {
            const char *start = r->set_owner.short_name;
            while (*start && isspace((unsigned char)*start))
                start++;
            if (*start == '\0') {
                LOG_WARN("Rejected short_name: must contain at least 1 non-whitespace character");
                myReply = allocErrorResponse(meshtastic_Routing_Error_BAD_REQUEST, &mp);
                break;
            }
        }
        handleSetOwner(r->set_owner);
        break;

    case meshtastic_AdminMessage_set_config_tag:
        LOG_DEBUG("Client set config");
        handleSetConfig(r->set_config);
        break;

    case meshtastic_AdminMessage_set_module_config_tag:
        LOG_DEBUG("Client set module config");
        if (!handleSetModuleConfig(r->set_module_config)) {
            myReply = allocErrorResponse(meshtastic_Routing_Error_BAD_REQUEST, &mp);
        }
        break;

    case meshtastic_AdminMessage_set_channel_tag:
        LOG_DEBUG("Client set channel %d", r->set_channel.index);
        if (r->set_channel.index < 0 || r->set_channel.index >= (int)MAX_NUM_CHANNELS)
            myReply = allocErrorResponse(meshtastic_Routing_Error_BAD_REQUEST, &mp);
        else
            handleSetChannel(r->set_channel);
        break;
    case meshtastic_AdminMessage_set_ham_mode_tag:
        LOG_DEBUG("Client set ham mode");
        handleSetHamMode(r->set_ham_mode);
        break;
    case meshtastic_AdminMessage_get_ui_config_request_tag: {
        LOG_DEBUG("Client is getting device-ui config");
        handleGetDeviceUIConfig(mp);
        handled = true;
        break;
    }

    /**
     * Other
     */
    case meshtastic_AdminMessage_reboot_seconds_tag: {
        reboot(r->reboot_seconds);
        break;
    }
    case meshtastic_AdminMessage_reboot_ota_seconds_tag: {
        int32_t s = r->reboot_ota_seconds;
#if defined(ARCH_ESP32)
#if !MESHTASTIC_EXCLUDE_BLUETOOTH
        if (!BleOta::getOtaAppVersion().isEmpty()) {
            if (screen)
                screen->startFirmwareUpdateScreen();
            BleOta::switchToOtaApp();
            LOG_INFO("Rebooting to BLE OTA");
        }
#endif
#if !MESHTASTIC_EXCLUDE_WIFI
        if (WiFiOTA::trySwitchToOTA()) {
            if (screen)
                screen->startFirmwareUpdateScreen();
            WiFiOTA::saveConfig(&config.network);
            LOG_INFO("Rebooting to WiFi OTA");
        }
#endif
#endif
        LOG_INFO("Reboot in %d seconds", s);
        rebootAtMsec = (s < 0) ? 0 : (millis() + s * 1000);
        break;
    }
    case meshtastic_AdminMessage_shutdown_seconds_tag: {
        int32_t s = r->shutdown_seconds;
        LOG_INFO("Shutdown in %d seconds", s);
        shutdownAtMsec = (s < 0) ? 0 : (millis() + s * 1000);
        break;
    }
    case meshtastic_AdminMessage_get_device_metadata_request_tag: {
        LOG_INFO("Client got device metadata");
        handleGetDeviceMetadata(mp);
        break;
    }
    case meshtastic_AdminMessage_factory_reset_config_tag: {
        disableBluetooth();
        LOG_INFO("Initiate factory config reset");
        nodeDB->factoryReset();
        LOG_INFO("Factory config reset finished, rebooting soon");
        reboot(DEFAULT_REBOOT_SECONDS);
        break;
    }
    case meshtastic_AdminMessage_factory_reset_device_tag: {
        disableBluetooth();
        LOG_INFO("Initiate full factory reset");
        nodeDB->factoryReset(true);
        reboot(DEFAULT_REBOOT_SECONDS);
        break;
    }
    case meshtastic_AdminMessage_nodedb_reset_tag: {
        disableBluetooth();
        LOG_INFO("Initiate node-db reset");
        nodeDB->resetNodes();
        reboot(DEFAULT_REBOOT_SECONDS);
        break;
    }
    case meshtastic_AdminMessage_store_ui_config_tag: {
        LOG_INFO("Storing device-ui config");
        handleStoreDeviceUIConfig(r->store_ui_config);
        handled = true;
        break;
    }
    case meshtastic_AdminMessage_begin_edit_settings_tag: {
        LOG_INFO("Begin transaction for editing settings");
        hasOpenEditTransaction = true;
        break;
    }
    case meshtastic_AdminMessage_commit_edit_settings_tag: {
        disableBluetooth();
        LOG_INFO("Commit transaction for edited settings");
        hasOpenEditTransaction = false;
        saveChanges(SEGMENT_CONFIG | SEGMENT_MODULECONFIG | SEGMENT_DEVICESTATE | SEGMENT_CHANNELS | SEGMENT_NODEDATABASE);
        break;
    }
    case meshtastic_AdminMessage_get_device_connection_status_request_tag: {
        LOG_INFO("Client got device connection status");
        handleGetDeviceConnectionStatus(mp);
        break;
    }
    case meshtastic_AdminMessage_get_module_config_response_tag: {
        LOG_INFO("Client received a get_module_config response");
        if (fromOthers && r->get_module_config_response.which_payload_variant ==
                              meshtastic_AdminMessage_ModuleConfigType_REMOTEHARDWARE_CONFIG) {
            handleGetModuleConfigResponse(mp, r);
        }
        break;
    }
    case meshtastic_AdminMessage_remove_by_nodenum_tag: {
        LOG_INFO("Client received remove_nodenum command");
        nodeDB->removeNodeByNum(r->remove_by_nodenum);
        break;
    }
    case meshtastic_AdminMessage_add_contact_tag: {
        LOG_INFO("Client received add_contact command");
        nodeDB->addFromContact(r->add_contact);
        break;
    }
    case meshtastic_AdminMessage_set_favorite_node_tag: {
        LOG_INFO("Client received set_favorite_node command");
        meshtastic_NodeInfoLite *node = nodeDB->getMeshNode(r->set_favorite_node);
        if (node != NULL) {
            node->is_favorite = true;
            saveChanges(SEGMENT_NODEDATABASE, false);
            if (screen)
                screen->setFrames(graphics::Screen::FOCUS_PRESERVE); // <-- Rebuild screens
        }
        break;
    }
    case meshtastic_AdminMessage_remove_favorite_node_tag: {
        LOG_INFO("Client received remove_favorite_node command");
        meshtastic_NodeInfoLite *node = nodeDB->getMeshNode(r->remove_favorite_node);
        if (node != NULL) {
            node->is_favorite = false;
            saveChanges(SEGMENT_NODEDATABASE, false);
            if (screen)
                screen->setFrames(graphics::Screen::FOCUS_PRESERVE); // <-- Rebuild screens
        }
        break;
    }
    case meshtastic_AdminMessage_set_ignored_node_tag: {
        LOG_INFO("Client received set_ignored_node command");
        meshtastic_NodeInfoLite *node = nodeDB->getMeshNode(r->set_ignored_node);
        if (node != NULL) {
            node->is_ignored = true;
            node->has_device_metrics = false;
            node->has_position = false;
            node->user.public_key.size = 0;
            node->user.public_key.bytes[0] = 0;
            saveChanges(SEGMENT_NODEDATABASE, false);
        }
        break;
    }
    case meshtastic_AdminMessage_remove_ignored_node_tag: {
        LOG_INFO("Client received remove_ignored_node command");
        meshtastic_NodeInfoLite *node = nodeDB->getMeshNode(r->remove_ignored_node);
        if (node != NULL) {
            node->is_ignored = false;
            saveChanges(SEGMENT_NODEDATABASE, false);
        }
        break;
    }
    case meshtastic_AdminMessage_set_fixed_position_tag: {
        LOG_INFO("Client received set_fixed_position command");
        meshtastic_NodeInfoLite *node = nodeDB->getMeshNode(nodeDB->getNodeNum());
        node->has_position = true;
        node->position = TypeConversions::ConvertToPositionLite(r->set_fixed_position);
        nodeDB->setLocalPosition(r->set_fixed_position);
        config.position.fixed_position = true;
        saveChanges(SEGMENT_NODEDATABASE | SEGMENT_CONFIG, false);
#if !MESHTASTIC_EXCLUDE_GPS
        if (gps != nullptr)
            gps->enable();
        // Send our new fixed position to the mesh for good measure
        positionModule->sendOurPosition();
#endif
        break;
    }
    case meshtastic_AdminMessage_remove_fixed_position_tag: {
        LOG_INFO("Client received remove_fixed_position command");
        nodeDB->clearLocalPosition();
        config.position.fixed_position = false;
        saveChanges(SEGMENT_NODEDATABASE | SEGMENT_CONFIG, false);
        break;
    }
    case meshtastic_AdminMessage_set_time_only_tag: {
        LOG_INFO("Client received set_time_only command");
        struct timeval tv;
        tv.tv_sec = r->set_time_only;
        tv.tv_usec = 0;

        perhapsSetRTC(RTCQualityNTP, &tv, false);
        break;
    }
    case meshtastic_AdminMessage_enter_dfu_mode_request_tag: {
        LOG_INFO("Client requesting to enter DFU mode");
#if defined(ARCH_NRF52) || defined(ARCH_RP2040)
        enterDfuMode();
#endif
        break;
    }
    case meshtastic_AdminMessage_delete_file_request_tag: {
        LOG_DEBUG("Client requesting to delete file: %s", r->delete_file_request);

#ifdef FSCom
        spiLock->lock();
        if (FSCom.remove(r->delete_file_request)) {
            LOG_DEBUG("Successfully deleted file");
        } else {
            LOG_DEBUG("Failed to delete file");
        }
        spiLock->unlock();
#endif
        break;
    }
    case meshtastic_AdminMessage_backup_preferences_tag: {
        LOG_INFO("Client requesting to backup preferences");
        if (nodeDB->backupPreferences(r->backup_preferences)) {
            myReply = allocErrorResponse(meshtastic_Routing_Error_NONE, &mp);
        } else {
            myReply = allocErrorResponse(meshtastic_Routing_Error_BAD_REQUEST, &mp);
        }
        break;
    }
    case meshtastic_AdminMessage_restore_preferences_tag: {
        LOG_INFO("Client requesting to restore preferences");
        if (nodeDB->restorePreferences(r->backup_preferences,
                                       SEGMENT_DEVICESTATE | SEGMENT_CONFIG | SEGMENT_MODULECONFIG | SEGMENT_CHANNELS)) {
            myReply = allocErrorResponse(meshtastic_Routing_Error_NONE, &mp);
            LOG_DEBUG("Rebooting after successful restore of preferences");
            reboot(1000);
            disableBluetooth();
        } else {
            myReply = allocErrorResponse(meshtastic_Routing_Error_BAD_REQUEST, &mp);
        }
        break;
    }
    case meshtastic_AdminMessage_remove_backup_preferences_tag: {
        LOG_INFO("Client requesting to remove backup preferences");
#ifdef FSCom
        if (r->remove_backup_preferences == meshtastic_AdminMessage_BackupLocation_FLASH) {
            spiLock->lock();
            FSCom.remove(backupFileName);
            spiLock->unlock();
        } else if (r->remove_backup_preferences == meshtastic_AdminMessage_BackupLocation_SD) {
            // TODO: After more mainline SD card support
            LOG_ERROR("SD backup removal not implemented yet");
        }
#endif
        break;
    }
    case meshtastic_AdminMessage_send_input_event_tag: {
        LOG_INFO("Client requesting to send input event");
        handleSendInputEvent(r->send_input_event);
        break;
    }
#ifdef ARCH_PORTDUINO
    case meshtastic_AdminMessage_exit_simulator_tag:
        LOG_INFO("Exiting simulator");
        exit(0);
        break;
#endif

    default:
        meshtastic_AdminMessage res = meshtastic_AdminMessage_init_default;
        AdminMessageHandleResult handleResult = MeshModule::handleAdminMessageForAllModules(mp, r, &res);

        if (handleResult == AdminMessageHandleResult::HANDLED_WITH_RESPONSE) {
            setPassKey(&res);
            myReply = allocDataProtobuf(res);
        } else if (mp.decoded.want_response) {
            LOG_DEBUG("Module API did not respond to admin message. req.variant=%d", r->which_payload_variant);
        } else if (handleResult != AdminMessageHandleResult::HANDLED) {
            // Probably a message sent by us or sent to our local node.  FIXME, we should avoid scanning these messages
            LOG_DEBUG("Module API did not handle admin message %d", r->which_payload_variant);
        }
        break;
    }

    // Allow any observers (e.g. the UI) to handle/respond
    AdminMessageHandleResult observerResult = AdminMessageHandleResult::NOT_HANDLED;
    meshtastic_AdminMessage observerResponse = meshtastic_AdminMessage_init_default;
    AdminModule_ObserverData observerData = {
        .request = r,
        .response = &observerResponse,
        .result = &observerResult,
    };

    notifyObservers(&observerData);

    if (observerResult == AdminMessageHandleResult::HANDLED_WITH_RESPONSE) {
        setPassKey(&observerResponse);
        myReply = allocDataProtobuf(observerResponse);
        LOG_DEBUG("Observer responded to admin message");
    } else if (observerResult == AdminMessageHandleResult::HANDLED) {
        LOG_DEBUG("Observer handled admin message");
    }

    // If asked for a response and it is not yet set, generate an 'ACK' response
    if (mp.decoded.want_response && !myReply) {
        myReply = allocErrorResponse(meshtastic_Routing_Error_NONE, &mp);
    }

    return handled;
}

void AdminModule::handleGetModuleConfigResponse(const meshtastic_MeshPacket &mp, meshtastic_AdminMessage *r)
{
    // Skip if it's disabled or no pins are exposed
    if (!r->get_module_config_response.payload_variant.remote_hardware.enabled ||
        r->get_module_config_response.payload_variant.remote_hardware.available_pins_count == 0) {
        LOG_DEBUG("Remote hardware module disabled or no available_pins. Skip");
        return;
    }
    for (uint8_t i = 0; i < devicestate.node_remote_hardware_pins_count; i++) {
        if (devicestate.node_remote_hardware_pins[i].node_num == 0 || !devicestate.node_remote_hardware_pins[i].has_pin) {
            continue;
        }
        for (uint8_t j = 0; j < r->get_module_config_response.payload_variant.remote_hardware.available_pins_count; j++) {
            auto availablePin = r->get_module_config_response.payload_variant.remote_hardware.available_pins[j];
            if (i < devicestate.node_remote_hardware_pins_count) {
                devicestate.node_remote_hardware_pins[i].node_num = mp.from;
                devicestate.node_remote_hardware_pins[i].pin = availablePin;
            }
            i++;
        }
    }
}

/**
 * Setter methods
 */

void AdminModule::handleSetOwner(const meshtastic_User &o)
{
    int changed = 0;

    if (*o.long_name) {
        changed |= strcmp(owner.long_name, o.long_name);
        strncpy(owner.long_name, o.long_name, sizeof(owner.long_name));
    }
    if (*o.short_name) {
        changed |= strcmp(owner.short_name, o.short_name);
        strncpy(owner.short_name, o.short_name, sizeof(owner.short_name));
    }
    if (*o.id) {
        changed |= strcmp(owner.id, o.id);
        strncpy(owner.id, o.id, sizeof(owner.id));
    }
    if (owner.is_licensed != o.is_licensed) {
        changed = 1;
        owner.is_licensed = o.is_licensed;
        if (channels.ensureLicensedOperation()) {
            sendWarning(licensedModeMessage);
        }
    }
    if (owner.has_is_unmessagable != o.has_is_unmessagable ||
        (o.has_is_unmessagable && owner.is_unmessagable != o.is_unmessagable)) {
        changed = 1;
        owner.has_is_unmessagable = owner.has_is_unmessagable || o.has_is_unmessagable;
        owner.is_unmessagable = o.is_unmessagable;
    }

    if (changed) { // If nothing really changed, don't broadcast on the network or write to flash
        service->reloadOwner(!hasOpenEditTransaction);
        saveChanges(SEGMENT_DEVICESTATE | SEGMENT_NODEDATABASE);
    }
}

void AdminModule::handleSetConfig(const meshtastic_Config &c)
{
    auto changes = SEGMENT_CONFIG;
    auto existingRole = config.device.role;
    bool isRegionUnset = (config.lora.region == meshtastic_Config_LoRaConfig_RegionCode_UNSET);
    bool requiresReboot = true;

    switch (c.which_payload_variant) {
    case meshtastic_Config_device_tag:
        LOG_INFO("Set config: Device");
        config.has_device = true;
#if !defined(ARCH_PORTDUINO) && !defined(ARCH_STM32WL) && !MESHTASTIC_EXCLUDE_ENVIRONMENTAL_SENSOR
        if (config.device.double_tap_as_button_press == false && c.payload_variant.device.double_tap_as_button_press == true &&
            accelerometerThread->enabled == false) {
            config.device.double_tap_as_button_press = c.payload_variant.device.double_tap_as_button_press;
            accelerometerThread->enabled = true;
            accelerometerThread->start();
        }
#endif
#ifdef LED_PIN
        // Turn LED off if heartbeat by config
        if (c.payload_variant.device.led_heartbeat_disabled) {
            digitalWrite(LED_PIN, HIGH ^ LED_STATE_ON);
        }
#endif
        if (config.device.button_gpio == c.payload_variant.device.button_gpio &&
            config.device.buzzer_gpio == c.payload_variant.device.buzzer_gpio &&
            config.device.role == c.payload_variant.device.role &&
            config.device.rebroadcast_mode == c.payload_variant.device.rebroadcast_mode) {
            requiresReboot = false;
        }
        config.device = c.payload_variant.device;
        if (config.device.rebroadcast_mode == meshtastic_Config_DeviceConfig_RebroadcastMode_NONE &&
            IS_ONE_OF(config.device.role, meshtastic_Config_DeviceConfig_Role_ROUTER,
                      meshtastic_Config_DeviceConfig_Role_REPEATER)) {
            config.device.rebroadcast_mode = meshtastic_Config_DeviceConfig_RebroadcastMode_ALL;
            const char *warning = "Rebroadcast mode can't be set to NONE for a router or repeater";
            LOG_WARN(warning);
            sendWarning(warning);
        }
        // If we're setting router role for the first time, install its intervals
        if (existingRole != c.payload_variant.device.role) {
            nodeDB->installRoleDefaults(c.payload_variant.device.role);
            changes |= SEGMENT_NODEDATABASE | SEGMENT_DEVICESTATE; // Some role defaults affect owner
        }
        if (config.device.node_info_broadcast_secs < min_node_info_broadcast_secs) {
            LOG_DEBUG("Tried to set node_info_broadcast_secs too low, setting to %d", min_node_info_broadcast_secs);
            config.device.node_info_broadcast_secs = min_node_info_broadcast_secs;
        }
        // Router Client is deprecated; Set it to client
        if (c.payload_variant.device.role == meshtastic_Config_DeviceConfig_Role_ROUTER_CLIENT) {
            config.device.role = meshtastic_Config_DeviceConfig_Role_CLIENT;
            if (moduleConfig.store_forward.enabled && !moduleConfig.store_forward.is_server) {
                moduleConfig.store_forward.is_server = true;
                changes |= SEGMENT_MODULECONFIG;
                requiresReboot = true;
            }
        }
#if USERPREFS_EVENT_MODE
        // If we're in event mode, nobody is a Router or Repeater
        if (config.device.role == meshtastic_Config_DeviceConfig_Role_ROUTER ||
            config.device.role == meshtastic_Config_DeviceConfig_Role_ROUTER_LATE ||
            config.device.role == meshtastic_Config_DeviceConfig_Role_REPEATER) {
            config.device.role = meshtastic_Config_DeviceConfig_Role_CLIENT;
        }
#endif
        break;
    case meshtastic_Config_position_tag:
        LOG_INFO("Set config: Position");
        config.has_position = true;
        // If we have turned off the GPS (disabled or not present) and we're not using fixed position,
        // clear the stored position since it may not get updated
        if (config.position.gps_mode == meshtastic_Config_PositionConfig_GpsMode_ENABLED &&
            c.payload_variant.position.gps_mode != meshtastic_Config_PositionConfig_GpsMode_ENABLED &&
            config.position.fixed_position == false && c.payload_variant.position.fixed_position == false) {
            nodeDB->clearLocalPosition();
            saveChanges(SEGMENT_NODEDATABASE | SEGMENT_CONFIG, false);
        }
        config.position = c.payload_variant.position;

        // Save nodedb as well in case we got a fixed position packet
        break;
    case meshtastic_Config_power_tag:
        LOG_INFO("Set config: Power");
        config.has_power = true;
        // Really just the adc override is the only thing that can change without a reboot
        if (config.power.device_battery_ina_address == c.payload_variant.power.device_battery_ina_address &&
            config.power.is_power_saving == c.payload_variant.power.is_power_saving &&
            config.power.ls_secs == c.payload_variant.power.ls_secs &&
            config.power.min_wake_secs == c.payload_variant.power.min_wake_secs &&
            config.power.on_battery_shutdown_after_secs == c.payload_variant.power.on_battery_shutdown_after_secs &&
            config.power.sds_secs == c.payload_variant.power.sds_secs &&
            config.power.wait_bluetooth_secs == c.payload_variant.power.wait_bluetooth_secs) {
            requiresReboot = false;
        }
        config.power = c.payload_variant.power;
        if (c.payload_variant.power.on_battery_shutdown_after_secs > 0 &&
            c.payload_variant.power.on_battery_shutdown_after_secs < 30) {
            LOG_WARN("Tried to set on_battery_shutdown_after_secs too low, set to min 30 seconds");
            config.power.on_battery_shutdown_after_secs = 30;
        }
        break;
    case meshtastic_Config_network_tag:
        LOG_INFO("Set config: WiFi");
        config.has_network = true;
        config.network = c.payload_variant.network;
        break;
    case meshtastic_Config_display_tag:
        LOG_INFO("Set config: Display");
        config.has_display = true;
        if (config.display.screen_on_secs == c.payload_variant.display.screen_on_secs &&
            config.display.flip_screen == c.payload_variant.display.flip_screen &&
            config.display.oled == c.payload_variant.display.oled &&
            config.display.displaymode == c.payload_variant.display.displaymode) {
            requiresReboot = false;
        } else if (config.display.displaymode != meshtastic_Config_DisplayConfig_DisplayMode_COLOR &&
                   c.payload_variant.display.displaymode == meshtastic_Config_DisplayConfig_DisplayMode_COLOR) {
            config.bluetooth.enabled = false;
        }
#if !defined(ARCH_PORTDUINO) && !defined(ARCH_STM32WL) && !MESHTASTIC_EXCLUDE_ENVIRONMENTAL_SENSOR
        if (config.display.wake_on_tap_or_motion == false && c.payload_variant.display.wake_on_tap_or_motion == true &&
            accelerometerThread->enabled == false) {
            config.display.wake_on_tap_or_motion = c.payload_variant.display.wake_on_tap_or_motion;
            accelerometerThread->enabled = true;
            accelerometerThread->start();
        }
#endif
        config.display = c.payload_variant.display;
        break;
    case meshtastic_Config_lora_tag:
        LOG_INFO("Set config: LoRa");
        config.has_lora = true;
        // If no lora radio parameters change, don't need to reboot
        if (config.lora.use_preset == c.payload_variant.lora.use_preset && config.lora.region == c.payload_variant.lora.region &&
            config.lora.modem_preset == c.payload_variant.lora.modem_preset &&
            config.lora.bandwidth == c.payload_variant.lora.bandwidth &&
            config.lora.spread_factor == c.payload_variant.lora.spread_factor &&
            config.lora.coding_rate == c.payload_variant.lora.coding_rate &&
            config.lora.tx_power == c.payload_variant.lora.tx_power &&
            config.lora.frequency_offset == c.payload_variant.lora.frequency_offset &&
            config.lora.override_frequency == c.payload_variant.lora.override_frequency &&
            config.lora.channel_num == c.payload_variant.lora.channel_num &&
            config.lora.sx126x_rx_boosted_gain == c.payload_variant.lora.sx126x_rx_boosted_gain) {
            requiresReboot = false;
        }

#ifdef RF95_FAN_EN
        // Turn PA off if disabled by config
        if (c.payload_variant.lora.pa_fan_disabled) {
            digitalWrite(RF95_FAN_EN, LOW ^ 0);
        } else {
            digitalWrite(RF95_FAN_EN, HIGH ^ 0);
        }
#endif
        config.lora = c.payload_variant.lora;
        // If we're setting region for the first time, init the region
        if (isRegionUnset && config.lora.region > meshtastic_Config_LoRaConfig_RegionCode_UNSET) {
            if (!owner.is_licensed) {
                bool keygenSuccess = false;
                if (config.security.private_key.size == 32) {
                    if (crypto->regeneratePublicKey(config.security.public_key.bytes, config.security.private_key.bytes)) {
                        keygenSuccess = true;
                    }
                } else {
                    LOG_INFO("Generate new PKI keys");
                    crypto->generateKeyPair(config.security.public_key.bytes, config.security.private_key.bytes);
                    keygenSuccess = true;
                }
                if (keygenSuccess) {
                    config.security.public_key.size = 32;
                    config.security.private_key.size = 32;
                    owner.public_key.size = 32;
                    memcpy(owner.public_key.bytes, config.security.public_key.bytes, 32);
                }
            }
            config.lora.tx_enabled = true;
            initRegion();
            if (myRegion->dutyCycle < 100) {
                config.lora.ignore_mqtt = true; // Ignore MQTT by default if region has a duty cycle limit
            }
            if (strcmp(moduleConfig.mqtt.root, default_mqtt_root) == 0) {
                sprintf(moduleConfig.mqtt.root, "%s", default_mqtt_root);
                changes = SEGMENT_CONFIG | SEGMENT_MODULECONFIG;
            }
        }
        break;
    case meshtastic_Config_bluetooth_tag:
        LOG_INFO("Set config: Bluetooth");
        config.has_bluetooth = true;
        config.bluetooth = c.payload_variant.bluetooth;
        break;
    case meshtastic_Config_security_tag:
        LOG_INFO("Set config: Security");
        config.security = c.payload_variant.security;
#if !(MESHTASTIC_EXCLUDE_PKI_KEYGEN) && !(MESHTASTIC_EXCLUDE_PKI)
        // If the client set the key to blank, go ahead and regenerate so long as we're not in ham mode
        if (!owner.is_licensed && config.lora.region != meshtastic_Config_LoRaConfig_RegionCode_UNSET) {
            if (config.security.private_key.size != 32) {
                crypto->generateKeyPair(config.security.public_key.bytes, config.security.private_key.bytes);

            } else if (config.security.public_key.size != 32) {
                // We check for a potentially valid private key, and a blank public key, and regen the public key if needed.
                if (crypto->regeneratePublicKey(config.security.public_key.bytes, config.security.private_key.bytes)) {
                    config.security.public_key.size = 32;
                }
            }
        }
#endif
        owner.public_key.size = config.security.public_key.size;
        memcpy(owner.public_key.bytes, config.security.public_key.bytes, config.security.public_key.size);
#if !MESHTASTIC_EXCLUDE_PKI
        crypto->setDHPrivateKey(config.security.private_key.bytes);
#endif
        if (config.security.is_managed && !(config.security.admin_key[0].size == 32 || config.security.admin_key[1].size == 32 ||
                                            config.security.admin_key[2].size == 32)) {
            config.security.is_managed = false;
            const char *warning = "You must provide at least one admin public key to enable managed mode";
            LOG_WARN(warning);
            sendWarning(warning);
        }

        if (config.security.debug_log_api_enabled == c.payload_variant.security.debug_log_api_enabled &&
            config.security.serial_enabled == c.payload_variant.security.serial_enabled)
            requiresReboot = false;

        break;
    case meshtastic_Config_device_ui_tag:
        // NOOP! This is handled by handleStoreDeviceUIConfig
        break;
    }
    
    if (requiresReboot && !hasOpenEditTransaction) {
        disableBluetooth();
    }

    saveChanges(changes, requiresReboot);
}

bool AdminModule::handleSetModuleConfig(const meshtastic_ModuleConfig &c)
{
<<<<<<< HEAD
    bool do_reboot=true;
    
    // if (!hasOpenEditTransaction && c.which_payload_variant != meshtastic_ModuleConfig_node_mod_tag)
    //     disableBluetooth();
=======
    // If we are in an open transaction or configuring MQTT or Serial (which have validation), defer disabling Bluetooth
    // Otherwise, disable Bluetooth to prevent the phone from interfering with the config
    if (!hasOpenEditTransaction &&
        !IS_ONE_OF(c.which_payload_variant, meshtastic_ModuleConfig_mqtt_tag, meshtastic_ModuleConfig_serial_tag)) {
        disableBluetooth();
    }
>>>>>>> 28aeb0f0

    switch (c.which_payload_variant) {
    case meshtastic_ModuleConfig_mqtt_tag:
#if MESHTASTIC_EXCLUDE_MQTT
        LOG_WARN("Set module config: MESHTASTIC_EXCLUDE_MQTT is defined. Not setting MQTT config");
        return false;
#else
        LOG_INFO("Set module config: MQTT");
        if (!MQTT::isValidConfig(c.payload_variant.mqtt)) {
            return false;
        }
        // Disable Bluetooth to prevent interference during MQTT configuration
        disableBluetooth();
        moduleConfig.has_mqtt = true;
        moduleConfig.mqtt = c.payload_variant.mqtt;
#endif
        break;
    case meshtastic_ModuleConfig_serial_tag:
        LOG_INFO("Set module config: Serial");
#if (defined(ARCH_ESP32) || defined(ARCH_NRF52) || defined(ARCH_RP2040)) && !defined(CONFIG_IDF_TARGET_ESP32S2) &&               \
    !defined(CONFIG_IDF_TARGET_ESP32C3)
        if (!SerialModule::isValidConfig(c.payload_variant.serial)) {
            LOG_ERROR("Invalid serial config");
            return false;
        }
        disableBluetooth(); // Disable Bluetooth to prevent interference during Serial configuration
#endif
        moduleConfig.has_serial = true;
        moduleConfig.serial = c.payload_variant.serial;
        break;
    case meshtastic_ModuleConfig_external_notification_tag:
        LOG_INFO("Set module config: External Notification");
        moduleConfig.has_external_notification = true;
        moduleConfig.external_notification = c.payload_variant.external_notification;
        break;
    case meshtastic_ModuleConfig_store_forward_tag:
        LOG_INFO("Set module config: Store & Forward");
        moduleConfig.has_store_forward = true;
        moduleConfig.store_forward = c.payload_variant.store_forward;
        break;
    case meshtastic_ModuleConfig_range_test_tag:
        LOG_INFO("Set module config: Range Test");
        moduleConfig.has_range_test = true;
        moduleConfig.range_test = c.payload_variant.range_test;
        break;
    case meshtastic_ModuleConfig_telemetry_tag:
        LOG_INFO("Set module config: Telemetry");
        moduleConfig.has_telemetry = true;
        moduleConfig.telemetry = c.payload_variant.telemetry;
        break;
    case meshtastic_ModuleConfig_canned_message_tag:
        LOG_INFO("Set module config: Canned Message");
        moduleConfig.has_canned_message = true;
        moduleConfig.canned_message = c.payload_variant.canned_message;
        break;
    case meshtastic_ModuleConfig_audio_tag:
        LOG_INFO("Set module config: Audio");
        moduleConfig.has_audio = true;
        moduleConfig.audio = c.payload_variant.audio;
        break;
    case meshtastic_ModuleConfig_remote_hardware_tag:
        LOG_INFO("Set module config: Remote Hardware");
        moduleConfig.has_remote_hardware = true;
        moduleConfig.remote_hardware = c.payload_variant.remote_hardware;
        break;
    case meshtastic_ModuleConfig_neighbor_info_tag:
        LOG_INFO("Set module config: Neighbor Info");
        moduleConfig.has_neighbor_info = true;
        if (moduleConfig.neighbor_info.update_interval < min_neighbor_info_broadcast_secs) {
            LOG_DEBUG("Tried to set update_interval too low, setting to %d", default_neighbor_info_broadcast_secs);
            moduleConfig.neighbor_info.update_interval = default_neighbor_info_broadcast_secs;
        }
        moduleConfig.neighbor_info = c.payload_variant.neighbor_info;
        break;
    case meshtastic_ModuleConfig_detection_sensor_tag:
        LOG_INFO("Set module config: Detection Sensor");
        moduleConfig.has_detection_sensor = true;
        moduleConfig.detection_sensor = c.payload_variant.detection_sensor;
        break;
    case meshtastic_ModuleConfig_ambient_lighting_tag:
        LOG_INFO("Set module config: Ambient Lighting");
        moduleConfig.has_ambient_lighting = true;
        moduleConfig.ambient_lighting = c.payload_variant.ambient_lighting;
        break;
    case meshtastic_ModuleConfig_paxcounter_tag:
        LOG_INFO("Set module config: Paxcounter");
        moduleConfig.has_paxcounter = true;
        moduleConfig.paxcounter = c.payload_variant.paxcounter;
        break;
    case meshtastic_ModuleConfig_node_mod_tag:
        LOG_INFO("Set module config: NodeMod");
        moduleConfig.has_nodemod = true;
        moduleConfig.nodemod = c.payload_variant.node_mod;
        do_reboot=false;
        nodeModModule->adminChangedStatus();
        break;
    case meshtastic_ModuleConfig_node_mod_admin_tag:
        LOG_INFO("Set module config: NodeModAdmin");
        moduleConfig.has_nodemodadmin = true;
        moduleConfig.nodemodadmin = c.payload_variant.node_mod_admin;
        do_reboot=false;
        break;
    }

    saveChanges(SEGMENT_MODULECONFIG,do_reboot);
    return true;
}

void AdminModule::handleSetChannel(const meshtastic_Channel &cc)
{
    channels.setChannel(cc);
    if (channels.ensureLicensedOperation()) {
        sendWarning(licensedModeMessage);
    }
    channels.onConfigChanged(); // tell the radios about this change
    saveChanges(SEGMENT_CHANNELS, false);
}

/**
 * Getters
 */

void AdminModule::handleGetOwner(const meshtastic_MeshPacket &req)
{
    if (req.decoded.want_response) {
        // We create the reply here
        meshtastic_AdminMessage res = meshtastic_AdminMessage_init_default;
        res.get_owner_response = owner;

        res.which_payload_variant = meshtastic_AdminMessage_get_owner_response_tag;
        setPassKey(&res);
        myReply = allocDataProtobuf(res);
    }
}

void AdminModule::handleGetConfig(const meshtastic_MeshPacket &req, const uint32_t configType)
{
    meshtastic_AdminMessage res = meshtastic_AdminMessage_init_default;

    if (req.decoded.want_response) {
        switch (configType) {
        case meshtastic_AdminMessage_ConfigType_DEVICE_CONFIG:
            LOG_INFO("Get config: Device");
            res.get_config_response.which_payload_variant = meshtastic_Config_device_tag;
            res.get_config_response.payload_variant.device = config.device;
            break;
        case meshtastic_AdminMessage_ConfigType_POSITION_CONFIG:
            LOG_INFO("Get config: Position");
            res.get_config_response.which_payload_variant = meshtastic_Config_position_tag;
            res.get_config_response.payload_variant.position = config.position;
            break;
        case meshtastic_AdminMessage_ConfigType_POWER_CONFIG:
            LOG_INFO("Get config: Power");
            res.get_config_response.which_payload_variant = meshtastic_Config_power_tag;
            res.get_config_response.payload_variant.power = config.power;
            break;
        case meshtastic_AdminMessage_ConfigType_NETWORK_CONFIG:
            LOG_INFO("Get config: Network");
            res.get_config_response.which_payload_variant = meshtastic_Config_network_tag;
            res.get_config_response.payload_variant.network = config.network;
            writeSecret(res.get_config_response.payload_variant.network.wifi_psk,
                        sizeof(res.get_config_response.payload_variant.network.wifi_psk), config.network.wifi_psk);
            break;
        case meshtastic_AdminMessage_ConfigType_DISPLAY_CONFIG:
            LOG_INFO("Get config: Display");
            res.get_config_response.which_payload_variant = meshtastic_Config_display_tag;
            res.get_config_response.payload_variant.display = config.display;
            break;
        case meshtastic_AdminMessage_ConfigType_LORA_CONFIG:
            LOG_INFO("Get config: LoRa");
            res.get_config_response.which_payload_variant = meshtastic_Config_lora_tag;
            res.get_config_response.payload_variant.lora = config.lora;
            break;
        case meshtastic_AdminMessage_ConfigType_BLUETOOTH_CONFIG:
            LOG_INFO("Get config: Bluetooth");
            res.get_config_response.which_payload_variant = meshtastic_Config_bluetooth_tag;
            res.get_config_response.payload_variant.bluetooth = config.bluetooth;
            break;
        case meshtastic_AdminMessage_ConfigType_SECURITY_CONFIG:
            LOG_INFO("Get config: Security");
            res.get_config_response.which_payload_variant = meshtastic_Config_security_tag;
            res.get_config_response.payload_variant.security = config.security;
            break;
        case meshtastic_AdminMessage_ConfigType_SESSIONKEY_CONFIG:
            LOG_INFO("Get config: Sessionkey");
            res.get_config_response.which_payload_variant = meshtastic_Config_sessionkey_tag;
            break;
        case meshtastic_AdminMessage_ConfigType_DEVICEUI_CONFIG:
            // NOOP! This is handled by handleGetDeviceUIConfig
            res.get_config_response.which_payload_variant = meshtastic_Config_device_ui_tag;
            break;
        }
        // NOTE: The phone app needs to know the ls_secs value so it can properly expect sleep behavior.
        // So even if we internally use 0 to represent 'use default' we still need to send the value we are
        // using to the app (so that even old phone apps work with new device loads).
        // r.get_radio_response.preferences.ls_secs = getPref_ls_secs();
        // hideSecret(r.get_radio_response.preferences.wifi_ssid); // hmm - leave public for now, because only minimally
        // private and useful for users to know current provisioning)
        // hideSecret(r.get_radio_response.preferences.wifi_password); r.get_config_response.which_payloadVariant =
        // Config_ModuleConfig_telemetry_tag;
        res.which_payload_variant = meshtastic_AdminMessage_get_config_response_tag;
        setPassKey(&res);
        myReply = allocDataProtobuf(res);
    }
}

void AdminModule::handleGetModuleConfig(const meshtastic_MeshPacket &req, const uint32_t configType)
{
    meshtastic_AdminMessage res = meshtastic_AdminMessage_init_default;

    if (req.decoded.want_response) {
        switch (configType) {
        case meshtastic_AdminMessage_ModuleConfigType_MQTT_CONFIG:
            LOG_INFO("Get module config: MQTT");
            res.get_module_config_response.which_payload_variant = meshtastic_ModuleConfig_mqtt_tag;
            res.get_module_config_response.payload_variant.mqtt = moduleConfig.mqtt;
            break;
        case meshtastic_AdminMessage_ModuleConfigType_SERIAL_CONFIG:
            LOG_INFO("Get module config: Serial");
            res.get_module_config_response.which_payload_variant = meshtastic_ModuleConfig_serial_tag;
            res.get_module_config_response.payload_variant.serial = moduleConfig.serial;
            break;
        case meshtastic_AdminMessage_ModuleConfigType_EXTNOTIF_CONFIG:
            LOG_INFO("Get module config: External Notification");
            res.get_module_config_response.which_payload_variant = meshtastic_ModuleConfig_external_notification_tag;
            res.get_module_config_response.payload_variant.external_notification = moduleConfig.external_notification;
            break;
        case meshtastic_AdminMessage_ModuleConfigType_STOREFORWARD_CONFIG:
            LOG_INFO("Get module config: Store & Forward");
            res.get_module_config_response.which_payload_variant = meshtastic_ModuleConfig_store_forward_tag;
            res.get_module_config_response.payload_variant.store_forward = moduleConfig.store_forward;
            break;
        case meshtastic_AdminMessage_ModuleConfigType_RANGETEST_CONFIG:
            LOG_INFO("Get module config: Range Test");
            res.get_module_config_response.which_payload_variant = meshtastic_ModuleConfig_range_test_tag;
            res.get_module_config_response.payload_variant.range_test = moduleConfig.range_test;
            break;
        case meshtastic_AdminMessage_ModuleConfigType_TELEMETRY_CONFIG:
            LOG_INFO("Get module config: Telemetry");
            res.get_module_config_response.which_payload_variant = meshtastic_ModuleConfig_telemetry_tag;
            res.get_module_config_response.payload_variant.telemetry = moduleConfig.telemetry;
            break;
        case meshtastic_AdminMessage_ModuleConfigType_CANNEDMSG_CONFIG:
            LOG_INFO("Get module config: Canned Message");
            res.get_module_config_response.which_payload_variant = meshtastic_ModuleConfig_canned_message_tag;
            res.get_module_config_response.payload_variant.canned_message = moduleConfig.canned_message;
            break;
        case meshtastic_AdminMessage_ModuleConfigType_AUDIO_CONFIG:
            LOG_INFO("Get module config: Audio");
            res.get_module_config_response.which_payload_variant = meshtastic_ModuleConfig_audio_tag;
            res.get_module_config_response.payload_variant.audio = moduleConfig.audio;
            break;
        case meshtastic_AdminMessage_ModuleConfigType_REMOTEHARDWARE_CONFIG:
            LOG_INFO("Get module config: Remote Hardware");
            res.get_module_config_response.which_payload_variant = meshtastic_ModuleConfig_remote_hardware_tag;
            res.get_module_config_response.payload_variant.remote_hardware = moduleConfig.remote_hardware;
            break;
        case meshtastic_AdminMessage_ModuleConfigType_NEIGHBORINFO_CONFIG:
            LOG_INFO("Get module config: Neighbor Info");
            res.get_module_config_response.which_payload_variant = meshtastic_ModuleConfig_neighbor_info_tag;
            res.get_module_config_response.payload_variant.neighbor_info = moduleConfig.neighbor_info;
            break;
        case meshtastic_AdminMessage_ModuleConfigType_DETECTIONSENSOR_CONFIG:
            LOG_INFO("Get module config: Detection Sensor");
            res.get_module_config_response.which_payload_variant = meshtastic_ModuleConfig_detection_sensor_tag;
            res.get_module_config_response.payload_variant.detection_sensor = moduleConfig.detection_sensor;
            break;
        case meshtastic_AdminMessage_ModuleConfigType_AMBIENTLIGHTING_CONFIG:
            LOG_INFO("Get module config: Ambient Lighting");
            res.get_module_config_response.which_payload_variant = meshtastic_ModuleConfig_ambient_lighting_tag;
            res.get_module_config_response.payload_variant.ambient_lighting = moduleConfig.ambient_lighting;
            break;
        case meshtastic_AdminMessage_ModuleConfigType_PAXCOUNTER_CONFIG:
            LOG_INFO("Get module config: Paxcounter");
            res.get_module_config_response.which_payload_variant = meshtastic_ModuleConfig_paxcounter_tag;
            res.get_module_config_response.payload_variant.paxcounter = moduleConfig.paxcounter;
            break;
        case meshtastic_AdminMessage_ModuleConfigType_NODEMOD_CONFIG:
            LOG_INFO("Get module config: NodeMod");
            res.get_module_config_response.which_payload_variant = meshtastic_ModuleConfig_node_mod_tag;
            res.get_module_config_response.payload_variant.node_mod = moduleConfig.nodemod;
            break;
        case meshtastic_AdminMessage_ModuleConfigType_NODEMOD_ADMIN_CONFIG:
            LOG_INFO("Get module config: NodeModAdmin");
            res.get_module_config_response.which_payload_variant = meshtastic_ModuleConfig_node_mod_admin_tag;
            res.get_module_config_response.payload_variant.node_mod_admin = moduleConfig.nodemodadmin;
            res.get_module_config_response.payload_variant.node_mod_admin.current_tx_util_limit = myRegion->dutyCycle;
            res.get_module_config_response.payload_variant.node_mod_admin.current_max_channel_util_percent = airTime->max_channel_util_percent;
            res.get_module_config_response.payload_variant.node_mod_admin.current_polite_channel_util_percent = airTime->polite_channel_util_percent;
            res.get_module_config_response.payload_variant.node_mod_admin.current_polite_duty_cycle_percent = airTime->polite_duty_cycle_percent;
            break;
        case meshtastic_AdminMessage_ModuleConfigType_IDLEGAME_ADMIN_CONFIG:
            LOG_INFO("Get module config: IdleGame");
            res.get_module_config_response.which_payload_variant = meshtastic_ModuleConfig_idle_game_tag;
            res.get_module_config_response.payload_variant.idle_game = moduleConfig.idlegame;
            break;
        }

        // NOTE: The phone app needs to know the ls_secsvalue so it can properly expect sleep behavior.
        // So even if we internally use 0 to represent 'use default' we still need to send the value we are
        // using to the app (so that even old phone apps work with new device loads).
        // r.get_radio_response.preferences.ls_secs = getPref_ls_secs();
        // hideSecret(r.get_radio_response.preferences.wifi_ssid); // hmm - leave public for now, because only minimally
        // private and useful for users to know current provisioning)
        // hideSecret(r.get_radio_response.preferences.wifi_password); r.get_config_response.which_payloadVariant =
        // Config_ModuleConfig_telemetry_tag;
        res.which_payload_variant = meshtastic_AdminMessage_get_module_config_response_tag;
        setPassKey(&res);
        myReply = allocDataProtobuf(res);
    }
}

void AdminModule::handleGetNodeRemoteHardwarePins(const meshtastic_MeshPacket &req)
{
    meshtastic_AdminMessage r = meshtastic_AdminMessage_init_default;
    r.which_payload_variant = meshtastic_AdminMessage_get_node_remote_hardware_pins_response_tag;
    for (uint8_t i = 0; i < devicestate.node_remote_hardware_pins_count; i++) {
        if (devicestate.node_remote_hardware_pins[i].node_num == 0 || !devicestate.node_remote_hardware_pins[i].has_pin) {
            continue;
        }
        r.get_node_remote_hardware_pins_response.node_remote_hardware_pins[i] = devicestate.node_remote_hardware_pins[i];
    }
    for (uint8_t i = 0; i < moduleConfig.remote_hardware.available_pins_count; i++) {
        if (!moduleConfig.remote_hardware.available_pins[i].gpio_pin) {
            continue;
        }
        meshtastic_NodeRemoteHardwarePin nodePin = meshtastic_NodeRemoteHardwarePin_init_default;
        nodePin.node_num = nodeDB->getNodeNum();
        nodePin.pin = moduleConfig.remote_hardware.available_pins[i];
        r.get_node_remote_hardware_pins_response.node_remote_hardware_pins[i + 12] = nodePin;
    }
    setPassKey(&r);
    myReply = allocDataProtobuf(r);
}

void AdminModule::handleGetDeviceMetadata(const meshtastic_MeshPacket &req)
{
    meshtastic_AdminMessage r = meshtastic_AdminMessage_init_default;
    r.get_device_metadata_response = getDeviceMetadata();
    r.which_payload_variant = meshtastic_AdminMessage_get_device_metadata_response_tag;
    setPassKey(&r);
    myReply = allocDataProtobuf(r);
}

void AdminModule::handleGetDeviceConnectionStatus(const meshtastic_MeshPacket &req)
{
    meshtastic_AdminMessage r = meshtastic_AdminMessage_init_default;

    meshtastic_DeviceConnectionStatus conn = meshtastic_DeviceConnectionStatus_init_zero;

#if HAS_WIFI
    conn.has_wifi = true;
    conn.wifi.has_status = true;
#ifdef ARCH_PORTDUINO
    conn.wifi.status.is_connected = true;
#else
    conn.wifi.status.is_connected = WiFi.status() == WL_CONNECTED;
#endif
    strncpy(conn.wifi.ssid, config.network.wifi_ssid, 33);
    if (conn.wifi.status.is_connected) {
        conn.wifi.rssi = WiFi.RSSI();
        conn.wifi.status.ip_address = WiFi.localIP();
#ifndef MESHTASTIC_EXCLUDE_MQTT
        conn.wifi.status.is_mqtt_connected = mqtt && mqtt->isConnectedDirectly();
#endif
        conn.wifi.status.is_syslog_connected = false; // FIXME wire this up
    }
#endif

#if HAS_ETHERNET && !defined(USE_WS5500)
    conn.has_ethernet = true;
    conn.ethernet.has_status = true;
    if (Ethernet.linkStatus() == LinkON) {
        conn.ethernet.status.is_connected = true;
        conn.ethernet.status.ip_address = Ethernet.localIP();
#if !MESHTASTIC_EXCLUDE_MQTT
        conn.ethernet.status.is_mqtt_connected = mqtt && mqtt->isConnectedDirectly();
#endif
        conn.ethernet.status.is_syslog_connected = false; // FIXME wire this up
    } else {
        conn.ethernet.status.is_connected = false;
    }
#endif

#if HAS_BLUETOOTH
    conn.has_bluetooth = true;
    conn.bluetooth.pin = config.bluetooth.fixed_pin;
#ifdef ARCH_ESP32
    if (config.bluetooth.enabled && nimbleBluetooth) {
        conn.bluetooth.is_connected = nimbleBluetooth->isConnected();
        conn.bluetooth.rssi = nimbleBluetooth->getRssi();
    }
#elif defined(ARCH_NRF52)
    if (config.bluetooth.enabled && nrf52Bluetooth) {
        conn.bluetooth.is_connected = nrf52Bluetooth->isConnected();
    }
#endif
#endif
    conn.has_serial = true; // No serial-less devices
#if !MESHTASTIC_EXCLUDE_POWER_FSM
    conn.serial.is_connected = powerFSM.getState() == &stateSERIAL;
#else
    conn.serial.is_connected = powerFSM.getState();
#endif
    conn.serial.baud = SERIAL_BAUD;

    r.get_device_connection_status_response = conn;
    r.which_payload_variant = meshtastic_AdminMessage_get_device_connection_status_response_tag;
    setPassKey(&r);
    myReply = allocDataProtobuf(r);
}

void AdminModule::handleGetChannel(const meshtastic_MeshPacket &req, uint32_t channelIndex)
{
    if (req.decoded.want_response) {
        // We create the reply here
        meshtastic_AdminMessage r = meshtastic_AdminMessage_init_default;
        r.get_channel_response = channels.getByIndex(channelIndex);
        r.which_payload_variant = meshtastic_AdminMessage_get_channel_response_tag;
        setPassKey(&r);
        myReply = allocDataProtobuf(r);
    }
}

void AdminModule::handleGetDeviceUIConfig(const meshtastic_MeshPacket &req)
{
    meshtastic_AdminMessage r = meshtastic_AdminMessage_init_default;
    r.which_payload_variant = meshtastic_AdminMessage_get_ui_config_response_tag;
    r.get_ui_config_response = uiconfig;
    myReply = allocDataProtobuf(r);
}

void AdminModule::reboot(int32_t seconds)
{
    LOG_INFO("Reboot in %d seconds", seconds);
    if (screen)
        screen->showSimpleBanner("Rebooting...", 0); // stays on screen
    rebootAtMsec = (seconds < 0) ? 0 : (millis() + seconds * 1000);
}

void AdminModule::saveChanges(int saveWhat, bool shouldReboot)
{
    if (!hasOpenEditTransaction) {
        LOG_INFO("Save changes to disk");
        service->reloadConfig(saveWhat); // Calls saveToDisk among other things
    } else {
        LOG_INFO("Delay save of changes to disk until the open transaction is committed");
    }
    if (shouldReboot && !hasOpenEditTransaction) {
        reboot(DEFAULT_REBOOT_SECONDS);
    }
}

void AdminModule::handleStoreDeviceUIConfig(const meshtastic_DeviceUIConfig &uicfg)
{
    nodeDB->saveProto("/prefs/uiconfig.proto", meshtastic_DeviceUIConfig_size, &meshtastic_DeviceUIConfig_msg, &uicfg);
}

void AdminModule::handleSetHamMode(const meshtastic_HamParameters &p)
{
    // Validate ham parameters before setting since this would bypass validation in the owner struct
    if (*p.call_sign) {
        const char *start = p.call_sign;
        // Skip all whitespace
        while (*start && isspace((unsigned char)*start))
            start++;
        if (*start == '\0') {
            LOG_WARN("Rejected ham call_sign: must contain at least 1 non-whitespace character");
            return;
        }
    }
    if (*p.short_name) {
        const char *start = p.short_name;
        while (*start && isspace((unsigned char)*start))
            start++;
        if (*start == '\0') {
            LOG_WARN("Rejected ham short_name: must contain at least 1 non-whitespace character");
            return;
        }
    }

    // Set call sign and override lora limitations for licensed use
    strncpy(owner.long_name, p.call_sign, sizeof(owner.long_name));
    strncpy(owner.short_name, p.short_name, sizeof(owner.short_name));
    owner.is_licensed = true;
    config.lora.override_duty_cycle = true;
    config.lora.tx_power = p.tx_power;
    config.lora.override_frequency = p.frequency;
    // Set node info broadcast interval to 10 minutes
    // For FCC minimum call-sign announcement
    config.device.node_info_broadcast_secs = 600;

    config.device.rebroadcast_mode = meshtastic_Config_DeviceConfig_RebroadcastMode_LOCAL_ONLY;
    // Remove PSK of primary channel for plaintext amateur usage

    if (channels.ensureLicensedOperation()) {
        sendWarning(licensedModeMessage);
    }
    channels.onConfigChanged();

    service->reloadOwner(false);
    saveChanges(SEGMENT_CONFIG | SEGMENT_NODEDATABASE | SEGMENT_DEVICESTATE | SEGMENT_CHANNELS);
}

AdminModule::AdminModule() : ProtobufModule("Admin", meshtastic_PortNum_ADMIN_APP, &meshtastic_AdminMessage_msg)
{
    // restrict to the admin channel for rx
    // boundChannel = Channels::adminChannel;
}

void AdminModule::setPassKey(meshtastic_AdminMessage *res)
{
    if (session_time == 0 || millis() / 1000 > session_time + 150) {
        for (int i = 0; i < 8; i++) {
            session_passkey[i] = random();
        }
        session_time = millis() / 1000;
    }
    memcpy(res->session_passkey.bytes, session_passkey, 8);
    res->session_passkey.size = 8;
    printBytes("Set admin key to ", res->session_passkey.bytes, 8);
    // if halfway to session_expire, regenerate session_passkey, reset the timeout
    // set the key in the packet
}

bool AdminModule::checkPassKey(meshtastic_AdminMessage *res)
{ // check that the key in the packet is still valid
    printBytes("Incoming session key: ", res->session_passkey.bytes, 8);
    printBytes("Expected session key: ", session_passkey, 8);
    return (session_time + 300 > millis() / 1000 && res->session_passkey.size == 8 &&
            memcmp(res->session_passkey.bytes, session_passkey, 8) == 0);
}

bool AdminModule::messageIsResponse(const meshtastic_AdminMessage *r)
{
    if (r->which_payload_variant == meshtastic_AdminMessage_get_channel_response_tag ||
        r->which_payload_variant == meshtastic_AdminMessage_get_owner_response_tag ||
        r->which_payload_variant == meshtastic_AdminMessage_get_config_response_tag ||
        r->which_payload_variant == meshtastic_AdminMessage_get_module_config_response_tag ||
        r->which_payload_variant == meshtastic_AdminMessage_get_canned_message_module_messages_response_tag ||
        r->which_payload_variant == meshtastic_AdminMessage_get_device_metadata_response_tag ||
        r->which_payload_variant == meshtastic_AdminMessage_get_ringtone_response_tag ||
        r->which_payload_variant == meshtastic_AdminMessage_get_device_connection_status_response_tag ||
        r->which_payload_variant == meshtastic_AdminMessage_get_node_remote_hardware_pins_response_tag ||
        r->which_payload_variant == meshtastic_AdminMessage_get_ui_config_response_tag)
        return true;
    else
        return false;
}

bool AdminModule::messageIsRequest(const meshtastic_AdminMessage *r)
{
    if (r->which_payload_variant == meshtastic_AdminMessage_get_channel_request_tag ||
        r->which_payload_variant == meshtastic_AdminMessage_get_owner_request_tag ||
        r->which_payload_variant == meshtastic_AdminMessage_get_config_request_tag ||
        r->which_payload_variant == meshtastic_AdminMessage_get_module_config_request_tag ||
        r->which_payload_variant == meshtastic_AdminMessage_get_canned_message_module_messages_request_tag ||
        r->which_payload_variant == meshtastic_AdminMessage_get_device_metadata_request_tag ||
        r->which_payload_variant == meshtastic_AdminMessage_get_ringtone_request_tag ||
        r->which_payload_variant == meshtastic_AdminMessage_get_device_connection_status_request_tag ||
        r->which_payload_variant == meshtastic_AdminMessage_get_node_remote_hardware_pins_request_tag ||
        r->which_payload_variant == meshtastic_AdminMessage_get_ui_config_request_tag)
        return true;
    else
        return false;
}

void AdminModule::handleSendInputEvent(const meshtastic_AdminMessage_InputEvent &inputEvent)
{
    LOG_DEBUG("Processing input event: event_code=%u, kb_char=%u, touch_x=%u, touch_y=%u", inputEvent.event_code,
              inputEvent.kb_char, inputEvent.touch_x, inputEvent.touch_y);

    // Create InputEvent for injection
    InputEvent event = {.inputEvent = (input_broker_event)inputEvent.event_code,
                        .kbchar = (unsigned char)inputEvent.kb_char,
                        .touchX = inputEvent.touch_x,
                        .touchY = inputEvent.touch_y};

    // Log the event being injected
    LOG_INFO("Injecting input event from admin: source=%s, event=%u, char=%c(%u), touch=(%u,%u)", event.source, event.inputEvent,
             (event.kbchar >= 32 && event.kbchar <= 126) ? event.kbchar : '?', event.kbchar, event.touchX, event.touchY);

    // Wake the device if asleep
    powerFSM.trigger(EVENT_INPUT);
#if !defined(MESHTASTIC_EXCLUDE_INPUTBROKER)
    // Inject the event through InputBroker
    if (inputBroker) {
        inputBroker->injectInputEvent(&event);
    } else {
        LOG_ERROR("InputBroker not available for event injection");
    }
#endif
}

void AdminModule::sendWarning(const char *message)
{
    meshtastic_ClientNotification *cn = clientNotificationPool.allocZeroed();
    cn->level = meshtastic_LogRecord_Level_WARNING;
    cn->time = getValidTime(RTCQualityFromNet);
    strncpy(cn->message, message, sizeof(cn->message));
    service->sendClientNotification(cn);
}

void disableBluetooth()
{
#if HAS_BLUETOOTH
#ifdef ARCH_ESP32
    if (nimbleBluetooth)
        nimbleBluetooth->deinit();
#elif defined(ARCH_NRF52)
    if (nrf52Bluetooth)
        nrf52Bluetooth->shutdown();
#endif
#endif
}<|MERGE_RESOLUTION|>--- conflicted
+++ resolved
@@ -47,6 +47,11 @@
     !defined(CONFIG_IDF_TARGET_ESP32C3)
 #include "SerialModule.h"
 #endif
+#if (defined(ARCH_ESP32) || defined(ARCH_NRF52) || defined(ARCH_RP2040)) && !defined(CONFIG_IDF_TARGET_ESP32S2) &&               \
+    !defined(CONFIG_IDF_TARGET_ESP32C3)
+#include "SerialModule.h"
+#endif
+
 
 #include "modules/NodeMod.h"
 
@@ -816,19 +821,14 @@
 
 bool AdminModule::handleSetModuleConfig(const meshtastic_ModuleConfig &c)
 {
-<<<<<<< HEAD
+    // If we are in an open transaction or configuring MQTT or Serial (which have validation), defer disabling Bluetooth
+    // Otherwise, disable Bluetooth to prevent the phone from interfering with the config
     bool do_reboot=true;
     
-    // if (!hasOpenEditTransaction && c.which_payload_variant != meshtastic_ModuleConfig_node_mod_tag)
+    // if (!hasOpenEditTransaction && c.which_payload_variant != meshtastic_ModuleConfig_node_mod_tag &&
+    //    !IS_ONE_OF(c.which_payload_variant, meshtastic_ModuleConfig_mqtt_tag, meshtastic_ModuleConfig_serial_tag)) {
     //     disableBluetooth();
-=======
-    // If we are in an open transaction or configuring MQTT or Serial (which have validation), defer disabling Bluetooth
-    // Otherwise, disable Bluetooth to prevent the phone from interfering with the config
-    if (!hasOpenEditTransaction &&
-        !IS_ONE_OF(c.which_payload_variant, meshtastic_ModuleConfig_mqtt_tag, meshtastic_ModuleConfig_serial_tag)) {
-        disableBluetooth();
-    }
->>>>>>> 28aeb0f0
+    //}
 
     switch (c.which_payload_variant) {
     case meshtastic_ModuleConfig_mqtt_tag:
