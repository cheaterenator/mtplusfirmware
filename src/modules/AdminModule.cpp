--- conflicted
+++ resolved
@@ -752,13 +752,9 @@
         do_reboot=false;
         break;
     }
-<<<<<<< HEAD
 
     saveChanges(SEGMENT_MODULECONFIG,do_reboot);
-=======
-    saveChanges(SEGMENT_MODULECONFIG);
     return true;
->>>>>>> 7648391f
 }
 
 void AdminModule::handleSetChannel(const meshtastic_Channel &cc)
