/**
 * @file RangeTestModule.cpp
 * @brief Implementation of the RangeTestModule class and RangeTestModuleRadio class.
 *
 * As a sender, this module sends packets every n seconds with an incremented PacketID.
 * As a receiver, this module receives packets from multiple senders and saves them to the Filesystem.
 *
 * The RangeTestModule class is an OSThread that runs the module.
 * The RangeTestModuleRadio class handles sending and receiving packets.
 */
#include "RangeTestModule.h"
#include "FSCommon.h"
#include "MeshService.h"
#include "NodeDB.h"
#include "PowerFSM.h"
#include "RTC.h"
#include "Router.h"
#include "airtime.h"
#include "configuration.h"
#include "gps/GeoCoord.h"
#include <Arduino.h>
#include <Throttle.h>

RangeTestModule *rangeTestModule;
RangeTestModuleRadio *rangeTestModuleRadio;

RangeTestModule::RangeTestModule() : concurrency::OSThread("RangeTest") {}

uint32_t packetSequence = 0;

int32_t RangeTestModule::runOnce()
{
<<<<<<< HEAD
#if defined(ARCH_ESP32) || defined(ARCH_NRF52)
=======
#if defined(ARCH_ESP32) || defined(ARCH_NRF52) || defined(ARCH_STM32WL) || defined(ARCH_PORTDUINO)
>>>>>>> edb7ec58

    /*
        Uncomment the preferences below if you want to use the module
        without having to configure it from the PythonAPI or WebUI.
    */

    // moduleConfig.range_test.enabled = 1;
    // moduleConfig.range_test.sender = 30;
    // moduleConfig.range_test.save = 1;

    // Fixed position is useful when testing indoors.
    // config.position.fixed_position = 1;

    uint32_t senderHeartbeat = moduleConfig.range_test.sender * 1000;

    if (moduleConfig.range_test.enabled)
    {

        if (firstTime)
        {
            rangeTestModuleRadio = new RangeTestModuleRadio();

            firstTime = 0;

            if (moduleConfig.range_test.sender)
            {
                LOG_INFO("Init Range Test Module -- Sender");
                started = millis(); // make a note of when we started
                return (5000);      // Sending first message 5 seconds after initialization.
            }
            else
            {
                LOG_INFO("Init Range Test Module -- Receiver");
                return disable();
                // This thread does not need to run as a receiver
            }
        }
        else
        {

            if (moduleConfig.range_test.sender)
            {
                // If sender
                LOG_INFO("Range Test Module - Sending heartbeat every %d ms", (senderHeartbeat));

                LOG_INFO("gpsStatus->getLatitude()     %d", gpsStatus->getLatitude());
                LOG_INFO("gpsStatus->getLongitude()    %d", gpsStatus->getLongitude());
                LOG_INFO("gpsStatus->getHasLock()      %d", gpsStatus->getHasLock());
                LOG_INFO("gpsStatus->getDOP()          %d", gpsStatus->getDOP());
                LOG_INFO("fixed_position()             %d", config.position.fixed_position);

                // Only send packets if the channel is less than 25% utilized.
                if (airTime->isTxAllowedChannelUtil(true))
                {
                    rangeTestModuleRadio->sendPayload();
                }

                // If we have been running for more than 8 hours, turn module back off
                if (!Throttle::isWithinTimespanMs(started, 28800000))
                {
                    LOG_INFO("Range Test Module - Disable after 8 hours");
                    return disable();
                }
                else
                {
                    return (senderHeartbeat);
                }
            }
            else
            {
                return disable();
                // This thread does not need to run as a receiver
            }
        }
    }
    else
    {
        LOG_INFO("Range Test Module - Disabled");
    }

#endif
    return disable();
}

/**
 * Sends a payload to a specified destination node.
 *
 * @param dest The destination node number.
 * @param wantReplies Whether or not to request replies from the destination node.
 */
void RangeTestModuleRadio::sendPayload(NodeNum dest, bool wantReplies)
{
    meshtastic_MeshPacket *p = allocDataPacket();

    p->from = nodeDB->getNodeNum();
    // p->to = dest; //?? je videt ze FFFFF ale kde se to prirazuje, neni tu fallback?
    p->to = NODENUM_BROADCAST; //?? je videt ze FFFFF ale kde se to prirazuje, neni tu fallback?
    p->channel = channels.getByName("Private").index;
    p->want_ack = false;
    if (p->priority == meshtastic_MeshPacket_Priority_UNSET)
    {
        p->priority = meshtastic_MeshPacket_Priority_RELIABLE;
    }

    p->decoded.want_response = wantReplies;
    p->hop_limit = config.lora.hop_limit;

    packetSequence++;

    // Patch 2024-12-31
    float lat = static_cast<float>(gpsStatus->getLatitude() * 1e-7);
    float lon = static_cast<float>(gpsStatus->getLongitude() * 1e-7);
    static char heartbeatString[MAX_LORA_PAYLOAD_LEN + 1];
    snprintf(heartbeatString, sizeof(heartbeatString), "seq %u https://www.google.com/maps/place/%.6f,%.6f",
             packetSequence,
             static_cast<float>(gpsStatus->getLatitude() * 1e-7),
             static_cast<float>(gpsStatus->getLongitude() * 1e-7));
    // Patch 2024-12-31

    p->decoded.payload.size = strlen(heartbeatString); // You must specify how many bytes are in the reply
    memcpy(p->decoded.payload.bytes, heartbeatString, p->decoded.payload.size);

    LOG_ERROR("RangeTestModule::sendPayload(): seq %u https://www.google.com/maps/place/%.6f,%.6f (%u)",
              packetSequence,
              static_cast<float>(gpsStatus->getLatitude() * 1e-7),
              static_cast<float>(gpsStatus->getLongitude() * 1e-7),
              p->channel);

    //if (gpsStatus->getHasLock() == 1) {
        //Send packet
    //}

    service->sendToMesh(p);

    // TODO: Handle this better. We want to keep the phone awake otherwise it stops sending.
    powerFSM.trigger(EVENT_CONTACT_FROM_PHONE);
}

ProcessMessage RangeTestModuleRadio::handleReceived(const meshtastic_MeshPacket &mp)
{
<<<<<<< HEAD
#if defined(ARCH_ESP32) || defined(ARCH_NRF52)
=======
#if defined(ARCH_ESP32) || defined(ARCH_NRF52) || defined(ARCH_STM32WL) || defined(ARCH_PORTDUINO)
>>>>>>> edb7ec58

    if (moduleConfig.range_test.enabled)
    {

        /*
            auto &p = mp.decoded;
            LOG_DEBUG("Received text msg self=0x%0x, from=0x%0x, to=0x%0x, id=%d, msg=%.*s",
                  LOG_INFO.getNodeNum(), mp.from, mp.to, mp.id, p.payload.size, p.payload.bytes);
        */

        auto &p = mp.decoded;
        LOG_ERROR("RangeTestModule::handleReceived(): self=0x%0x, from=0x%0x, to=0x%0x, id=%d, msg=%.*s",
                  nodeDB->getNodeNum(), mp.from, mp.to, mp.id, p.payload.size, p.payload.bytes);

        if (!isFromUs(&mp))
        {

            if (moduleConfig.range_test.save)
            {
                appendFile(mp);
            }

            /*
            NodeInfoLite *n = nodeDB->getMeshNode(getFrom(&mp));

            LOG_DEBUG("-----------------------------------------");
            LOG_DEBUG("p.payload.bytes  \"%s\"", p.payload.bytes);
            LOG_DEBUG("p.payload.size   %d", p.payload.size);
            LOG_DEBUG("---- Received Packet:");
            LOG_DEBUG("mp.from          %d", mp.from);
            LOG_DEBUG("mp.rx_snr        %f", mp.rx_snr);
            LOG_DEBUG("mp.hop_limit     %d", mp.hop_limit);
            LOG_DEBUG("---- Node Information of Received Packet (mp.from):");
            LOG_DEBUG("n->user.long_name         %s", n->user.long_name);
            LOG_DEBUG("n->user.short_name        %s", n->user.short_name);
            LOG_DEBUG("n->has_position           %d", n->has_position);
            LOG_DEBUG("n->position.latitude_i    %d", n->position.latitude_i);
            LOG_DEBUG("n->position.longitude_i   %d", n->position.longitude_i);
            LOG_DEBUG("---- Current device location information:");
            LOG_DEBUG("gpsStatus->getLatitude()     %d", gpsStatus->getLatitude());
            LOG_DEBUG("gpsStatus->getLongitude()    %d", gpsStatus->getLongitude());
            LOG_DEBUG("gpsStatus->getHasLock()      %d", gpsStatus->getHasLock());
            LOG_DEBUG("gpsStatus->getDOP()          %d", gpsStatus->getDOP());
            LOG_DEBUG("-----------------------------------------");
            */
        }
    }
    else
    {
        LOG_INFO("Range Test Module Disabled");
    }

#endif

    return ProcessMessage::CONTINUE; // Let others look at this message also if they want
}

bool RangeTestModuleRadio::appendFile(const meshtastic_MeshPacket &mp)
{
#ifdef ARCH_ESP32
    auto &p = mp.decoded;

    meshtastic_NodeInfoLite *n = nodeDB->getMeshNode(getFrom(&mp));
    /*
        LOG_DEBUG("-----------------------------------------");
        LOG_DEBUG("p.payload.bytes  \"%s\"", p.payload.bytes);
        LOG_DEBUG("p.payload.size   %d", p.payload.size);
        LOG_DEBUG("---- Received Packet:");
        LOG_DEBUG("mp.from          %d", mp.from);
        LOG_DEBUG("mp.rx_snr        %f", mp.rx_snr);
        LOG_DEBUG("mp.hop_limit     %d", mp.hop_limit);
        LOG_DEBUG("---- Node Information of Received Packet (mp.from):");
        LOG_DEBUG("n->user.long_name         %s", n->user.long_name);
        LOG_DEBUG("n->user.short_name        %s", n->user.short_name);
        LOG_DEBUG("n->has_position           %d", n->has_position);
        LOG_DEBUG("n->position.latitude_i    %d", n->position.latitude_i);
        LOG_DEBUG("n->position.longitude_i   %d", n->position.longitude_i);
        LOG_DEBUG("---- Current device location information:");
        LOG_DEBUG("gpsStatus->getLatitude()     %d", gpsStatus->getLatitude());
        LOG_DEBUG("gpsStatus->getLongitude()    %d", gpsStatus->getLongitude());
        LOG_DEBUG("gpsStatus->getHasLock()      %d", gpsStatus->getHasLock());
        LOG_DEBUG("gpsStatus->getDOP()          %d", gpsStatus->getDOP());
        LOG_DEBUG("-----------------------------------------");
    */
    if (!FSBegin())
    {
        LOG_DEBUG("An Error has occurred while mounting the filesystem");
        return 0;
    }

    if (FSCom.totalBytes() - FSCom.usedBytes() < 51200)
    {
        LOG_DEBUG("Filesystem doesn't have enough free space. Aborting write");
        return 0;
    }

    FSCom.mkdir("/static");

    // If the file doesn't exist, write the header.
    if (!FSCom.exists("/static/rangetest.csv"))
    {
        //--------- Write to file
        File fileToWrite = FSCom.open("/static/rangetest.csv", FILE_WRITE);

        if (!fileToWrite)
        {
            LOG_ERROR("There was an error opening the file for writing");
            return 0;
        }

        // Print the CSV header
        if (fileToWrite.println(
                "time,from,sender name,sender lat,sender long,rx lat,rx long,rx elevation,rx snr,distance,hop limit,payload"))
        {
            LOG_INFO("File was written");
        }
        else
        {
            LOG_ERROR("File write failed");
        }
        fileToWrite.flush();
        fileToWrite.close();
    }

    //--------- Append content to file
    File fileToAppend = FSCom.open("/static/rangetest.csv", FILE_APPEND);

    if (!fileToAppend)
    {
        LOG_ERROR("There was an error opening the file for appending");
        return 0;
    }

    struct timeval tv;
    if (!gettimeofday(&tv, NULL))
    {
        long hms = tv.tv_sec % SEC_PER_DAY;
        hms = (hms + SEC_PER_DAY) % SEC_PER_DAY;

        // Tear apart hms into h:m:s
        int hour = hms / SEC_PER_HOUR;
        int min = (hms % SEC_PER_HOUR) / SEC_PER_MIN;
        int sec = (hms % SEC_PER_HOUR) % SEC_PER_MIN; // or hms % SEC_PER_MIN

        fileToAppend.printf("%02d:%02d:%02d,", hour, min, sec); // Time
    }
    else
    {
        fileToAppend.printf("??:??:??,"); // Time
    }

    fileToAppend.printf("%d,", getFrom(&mp));                   // From
    fileToAppend.printf("%s,", n->user.long_name);              // Long Name
    fileToAppend.printf("%f,", n->position.latitude_i * 1e-7);  // Sender Lat
    fileToAppend.printf("%f,", n->position.longitude_i * 1e-7); // Sender Long
    if (gpsStatus->getIsConnected() || config.position.fixed_position)
    {
        fileToAppend.printf("%f,", gpsStatus->getLatitude() * 1e-7);  // RX Lat
        fileToAppend.printf("%f,", gpsStatus->getLongitude() * 1e-7); // RX Long
        fileToAppend.printf("%d,", gpsStatus->getAltitude());         // RX Altitude
    }
    else
    {
        // When the phone API is in use, the node info will be updated with position
        meshtastic_NodeInfoLite *us = nodeDB->getMeshNode(nodeDB->getNodeNum());
        fileToAppend.printf("%f,", us->position.latitude_i * 1e-7);  // RX Lat
        fileToAppend.printf("%f,", us->position.longitude_i * 1e-7); // RX Long
        fileToAppend.printf("%d,", us->position.altitude);           // RX Altitude
    }

    fileToAppend.printf("%f,", mp.rx_snr); // RX SNR

    if (n->position.latitude_i && n->position.longitude_i && gpsStatus->getLatitude() && gpsStatus->getLongitude())
    {
        float distance = GeoCoord::latLongToMeter(n->position.latitude_i * 1e-7, n->position.longitude_i * 1e-7,
                                                  gpsStatus->getLatitude() * 1e-7, gpsStatus->getLongitude() * 1e-7);
        fileToAppend.printf("%f,", distance); // Distance in meters
    }
    else
    {
        fileToAppend.printf("0,");
    }

    fileToAppend.printf("%d,", mp.hop_limit); // Packet Hop Limit

    // TODO: If quotes are found in the payload, it has to be escaped.
    fileToAppend.printf("\"%s\"\n", p.payload.bytes);
    fileToAppend.flush();
    fileToAppend.close();
#endif

    return 1;
}<|MERGE_RESOLUTION|>--- conflicted
+++ resolved
@@ -30,11 +30,7 @@
 
 int32_t RangeTestModule::runOnce()
 {
-<<<<<<< HEAD
-#if defined(ARCH_ESP32) || defined(ARCH_NRF52)
-=======
 #if defined(ARCH_ESP32) || defined(ARCH_NRF52) || defined(ARCH_STM32WL) || defined(ARCH_PORTDUINO)
->>>>>>> edb7ec58
 
     /*
         Uncomment the preferences below if you want to use the module
@@ -175,11 +171,7 @@
 
 ProcessMessage RangeTestModuleRadio::handleReceived(const meshtastic_MeshPacket &mp)
 {
-<<<<<<< HEAD
-#if defined(ARCH_ESP32) || defined(ARCH_NRF52)
-=======
 #if defined(ARCH_ESP32) || defined(ARCH_NRF52) || defined(ARCH_STM32WL) || defined(ARCH_PORTDUINO)
->>>>>>> edb7ec58
 
     if (moduleConfig.range_test.enabled)
     {
