--- conflicted
+++ resolved
@@ -49,20 +49,12 @@
 	-DMESHTASTIC_EXCLUDE_DROPZONE=1
 	-DMESHTASTIC_EXCLUDE_REMOTEHARDWARE=1
 	-DMESHTASTIC_EXCLUDE_HEALTH_TELEMETRY=1
-<<<<<<< HEAD
 	-DOLED_PL=1
 	-DMAX_THREADS=64
-  	-DMESHTASTIC_EXCLUDE_POWERSTRESS=1 ; exclude power stress test module from main firmware
+	-DMESHTASTIC_EXCLUDE_POWERSTRESS=1 ; exclude power stress test module from main firmware
 	-DMESHTASTIC_EXCLUDE_GENERIC_THREAD_MODULE=1
         #-DBUILD_EPOCH=$UNIX_TIME
     
-=======
-	-DMESHTASTIC_EXCLUDE_POWERSTRESS=1 ; exclude power stress test module from main firmware
-	-DMESHTASTIC_EXCLUDE_GENERIC_THREAD_MODULE=1
-	-D MAX_THREADS=40 ; As we've split modules, we have more threads to manage
-	#-DBUILD_EPOCH=$UNIX_TIME
-	#-D OLED_PL=1
->>>>>>> a7e516d6
 
 monitor_speed = 115200
 monitor_filters = direct
