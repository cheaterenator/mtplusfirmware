# Radio settings

We use the same channel maps as LoRaWAN (though this is not LoRaWAN).

![freq table](/images/LoRa-Frequency-Bands.jpg)

See [this site](https://www.rfwireless-world.com/Tutorials/LoRa-channels-list.html) for more information.

## LoRaWAN Europe Frequency Band

The maximum power allowed is +14dBm ERP (Effective Radiated Power, see [this site](https://en.wikipedia.org/wiki/Effective_radiated_power) for more information).

### 433 MHz

There are eight channels defined with a 0.2 MHz gap between them.
Channel zero starts at 433.175 MHz

### 870 MHz

There are eight channels defined with a 0.3 MHz gap between them.
Channel zero starts at 865.20 MHz

## LoRaWAN for North America

LoRaWAN defines 64, 125 kHz channels from 902.3 to 914.9 MHz increments.

The maximum output power for North America is +30 dBm ERP.

The band is from 902 to 928 MHz. It mentions channel number and its respective channel frequency. All the 13 channels are separated by 2.16 MHz with respect to the adjacent channels.  
Channel zero starts at 903.08 MHz center frequency.

## Data-rates

### About

Various data-rates are selectable when configuring a channel and are inversely proportional to the theoretical range of the devices.

Considerations:

* Spreading Factor - How much we "spread" our data over time.
* * Each step up in Spreading Factor dobules the airtime to transmit.
* * Each step up in Spreading Factor adds about 2.5db extra link budget.
* Bandwidth - How big of a slice of the spectrum we use.
* * Each doubling of the bandwidth is almost 3db less link budget.
* * Bandwidths less than 31 may be unstable unless you have a high quality Crystal Ossilator.
* Coding Rate - How much redundency we encode to resist noise.
* * Increasing coding rate increases reliability while decrasing data-rate.
* * 4/5 - 1.25x overhead
* * 4/6 - 1.5x overhead
* * 4/7 - 1.75x overhead
* * 4/8 - 2x overhead


### Pre-Defined

We have four predefined channels. These are the most common settings and have been proven to work well:

| Channel setting            | Alt Channel Name | Data-rate            | SF / Symbols | Coding Rate | Bandwidth | Link Budget |
|:---------------------------|:-----------------|:---------------------|:-------------|:------------|:----------|:------------|
| Short range (but fast)     | Short Fast       | 21.875 kbps          | 7 / 128      | 4/5         | 125       | 134dB       |
| Medium range (but fast)    | Medium           | 5.469 kbps           | 7 / 128      | 4/5         | 500       | 140dB       |
| Long range (but slower)    | Long Alt         | 0.275 kbps           | 9 / 512      | 4/8         | 31        | 153dB       |
| Very long range (but slow) | Long Slow        | 0.183 kbps (default) | 12 / 4096    | 4/8         | 125       | 154dB       |

The link budget used by these calculations assumes a transmit power of 17dBm. Adjust your link budget assumptions based on your actual devices.

### Custom Settings

You may want to select other channels for your usage. The other settings can be set by using the Python API.

> meshtastic --setchan spread_factor 10 --setchan coding_rate 8 --setchan bandwidth 125

After applying the settings, you will need to restart the device. After your device is restarted, it will generate a new crypto key and you will need to share the newly generated QR Code or URL to all your other devices.

Some example settings:

<<<<<<< HEAD
| Data-rate            | SF / Symbols | Coding Rate | Bandwidth | Link Budget | Note |
|:---------------------|:-------------|:------------|:----------|:------------|:-----|
| 37.50 kbps           | 6 / 64       | 4/5         | 500       | 129dB       | Fastest possible speed |
| 3.125 kbps           | 8 / 256      | 4/5         | 125       | 143dB       | |
| 1.953 kbps           | 8 / 256      | 4/8         | 125       | 143dB       | |
| 1.343 kbps           | 11 / 2048    | 4/8         | 500       | 145dB       | | 
| 1.099 kbps           | 9 / 512      | 4/8         | 125       | 146dB       | |
| 0.814 kbps           | 10 / 1024    | 4/6         | 125       | 149dB       | |
| 0.610 kbps           | 10 / 1024    | 4/8         | 125       | 149dB       | |
| 0.488 kbps           | 11 / 2048    | 4/6         | 125       | 152dB       | |
| 0.336 kbps           | 11 / 2048    | 4/8         | 125       | 152dB       | |
| 0.073 kbps           | 12 / 4096    | 4/5         | 31        | 160dB       | Twice the range of "Long Slow", low resliance to noise |
| 0.046 kbps           | 12 / 4096    | 4/8         | 31        | 160dB       | Twice the range of "Long Slow", high resliance to noise |

The link budget used by these calculations assumes a transmit power of 17dBm. Adjust your link budget assumptions based on your actual devices.

These channel settings may have not been tested. Use at your own discression. Share on https://meshtastic.discourse.group with your successes or failure.
=======

## Cryptography

The presahred key used by the devices can be updated.

* 0 = No crypto
* 1 = Default channel key
* 2 - 10 = The default channel key, except with 1 through 9 added to the last byte

To disable cryptography:

> meshtastic --setchan psk 0
>>>>>>> 056940a4
<|MERGE_RESOLUTION|>--- conflicted
+++ resolved
@@ -74,7 +74,6 @@
 
 Some example settings:
 
-<<<<<<< HEAD
 | Data-rate            | SF / Symbols | Coding Rate | Bandwidth | Link Budget | Note |
 |:---------------------|:-------------|:------------|:----------|:------------|:-----|
 | 37.50 kbps           | 6 / 64       | 4/5         | 500       | 129dB       | Fastest possible speed |
@@ -92,17 +91,15 @@
 The link budget used by these calculations assumes a transmit power of 17dBm. Adjust your link budget assumptions based on your actual devices.
 
 These channel settings may have not been tested. Use at your own discression. Share on https://meshtastic.discourse.group with your successes or failure.
-=======
 
 ## Cryptography
 
-The presahred key used by the devices can be updated.
+The preshared key used by the devices can be modified.
 
 * 0 = No crypto
 * 1 = Default channel key
 * 2 - 10 = The default channel key, except with 1 through 9 added to the last byte
 
-To disable cryptography:
+Use of cryptography can also be modified. To disable cryptography (maybe useful if you have HAM radio license):
 
-> meshtastic --setchan psk 0
->>>>>>> 056940a4
+> meshtastic --setchan psk 0