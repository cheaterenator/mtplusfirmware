--- conflicted
+++ resolved
@@ -2,18 +2,13 @@
 
 You probably don't care about this section - skip to the next one.
 
-<<<<<<< HEAD
-* Nimble getting started https://espressif-esp-idf.readthedocs-hosted.com/zh_CN/release-v3.3/api-reference/bluetooth/nimble/index.html#overview?  could it work with arduino esp-idf 4.2
-=======
-- brf52 ble
+- Nimble getting started https://espressif-esp-idf.readthedocs-hosted.com/zh_CN/release-v3.3/api-reference/bluetooth/nimble/index.html#overview?  could it work with arduino esp-idf 4.2
 - update protocol description per cyclomies
-- esp32 pairing
 - update faq with antennas https://meshtastic.discourse.group/t/range-test-ideas-requested/738/2
 - update faq on recommended android version and phones
 - add help link inside the app, reference a page on the wiki
 - turn on amazon reviews support
 - add a tablet layout (with map next to messages) in the android app
->>>>>>> ec082b7c
 
 # Medium priority
 
